#[cfg(test)]
mod tests {
    use super::*;
    use crate::contract::{execute, instantiate, query};
    use crate::helpers::get_sic_total_tokens;
    use crate::msg::{
        ExecuteMsg, GetConfigResponse, GetStateResponse, GetStrategiesListResponse, InstantiateMsg,
        QueryMsg, UpdateUserAirdropsRequest, UpdateUserRewardsRequest,
    };
    use crate::state::{
<<<<<<< HEAD
        Config, State, StrategyInfo, UserRewardInfo, UserStrategyInfo, UserStrategyPortfolio,
        STATE, STRATEGY_MAP, USER_REWARD_INFO_MAP,
=======
        Cw20TokenContractsInfo, State, StrategyInfo, UserRewardInfo, UserStrategyInfo,
        UserStrategyPortfolio, CW20_TOKEN_CONTRACTS_REGISTRY, STATE, STRATEGY_MAP,
        USER_REWARD_INFO_MAP,
>>>>>>> 7a214e9e
    };
    use crate::test_helpers::{check_equal_reward_info, check_equal_user_strategies};
    use crate::ContractError;
    use cosmwasm_std::{
        coins, from_binary, to_binary, Addr, Attribute, BankMsg, Binary, Coin, Decimal, Empty, Env,
        MessageInfo, OwnedDeps, QuerierWrapper, Response, StdResult, SubMsg, Uint128, WasmMsg,
    };
    use sic_base::msg::{ExecuteMsg as sic_execute_msg, QueryMsg as sic_query_msg};
    use stader_utils::coin_utils::DecCoin;
    use stader_utils::mock::{
        mock_dependencies, mock_env, mock_info, MockApi, MockQuerier, MockStorage,
    };
    use stader_utils::test_helpers::check_equal_vec;
    use std::collections::HashMap;

    fn instantiate_contract(
        deps: &mut OwnedDeps<MockStorage, MockApi, MockQuerier>,
        info: &MessageInfo,
        env: &Env,
        strategy_denom: Option<String>,
        pools_contract: Option<String>,
        default_user_portfolio: Option<Vec<UserStrategyPortfolio>>,
    ) -> Response<Empty> {
        let msg = InstantiateMsg {
            strategy_denom: strategy_denom.unwrap_or("uluna".to_string()),
            pools_contract: Addr::unchecked(pools_contract.unwrap_or("pools_contract".to_string())),
            default_user_portfolio,
        };

        return instantiate(deps.as_mut(), env.clone(), info.clone(), msg).unwrap();
    }

    fn get_pools_contract_address() -> Addr {
        Addr::unchecked("pools_contract")
    }

    #[test]
    fn proper_initialization() {
        let mut deps = mock_dependencies(&[]);

        let info = mock_info("creator", &coins(1000, "earth"));
        let env = mock_env();

        let res = instantiate_contract(
            &mut deps,
            &info,
            &env,
            Some(String::from("uluna")),
            Some(String::from("pools_contract")),
            None,
        );

        // it worked, let's query the state
        let state_response: GetStateResponse =
            from_binary(&query(deps.as_ref(), env.clone(), QueryMsg::GetState {}).unwrap())
                .unwrap();
        assert_ne!(state_response.state, None);
        let state = state_response.state.unwrap();
        assert_eq!(
            state,
            State {
                manager: info.sender,
                pool_contract: Addr::unchecked("pools_contract"),
                scc_denom: "uluna".to_string(),
                contract_genesis_block_height: env.block.height,
                contract_genesis_timestamp: env.block.time,
                total_accumulated_rewards: Uint128::zero(),
                current_rewards_in_scc: Uint128::zero(),
                total_accumulated_airdrops: vec![]
            }
        );
        // query the config
        let config_response: GetConfigResponse =
            from_binary(&query(deps.as_ref(), env.clone(), QueryMsg::GetConfig {}).unwrap())
                .unwrap();
        assert_ne!(config_response.config, None);
        let config = config_response.config.unwrap();
        assert_eq!(
            config,
            Config {
                default_user_portfolio: vec![]
            }
        )
    }

    #[test]
    fn test__query_strategies_list() {
        let mut deps = mock_dependencies(&[]);
        let info = mock_info("creator", &coins(1000, "earth"));
        let env = mock_env();

        let res = instantiate_contract(
            &mut deps,
            &info,
            &env,
            Some(String::from("uluna")),
            Some(String::from("pools_contract")),
            None,
        );

        /*
            Test - 1. No strategies
        */
        let strategies_list_response: GetStrategiesListResponse = from_binary(
            &query(deps.as_ref(), env.clone(), QueryMsg::GetStrategiesList {}).unwrap(),
        )
        .unwrap();
        assert_ne!(strategies_list_response.strategies_list, None);
        let strategies_list = strategies_list_response.strategies_list.unwrap();
        assert_eq!(strategies_list.len(), 0);

        /*
           Test - 2. 5 strategies
        */
        STRATEGY_MAP.save(
            deps.as_mut().storage,
            "sid1",
            &StrategyInfo::default("sid1".to_string()),
        );
        STRATEGY_MAP.save(
            deps.as_mut().storage,
            "sid2",
            &StrategyInfo::default("sid2".to_string()),
        );
        STRATEGY_MAP.save(
            deps.as_mut().storage,
            "sid3",
            &StrategyInfo::default("sid3".to_string()),
        );
        STRATEGY_MAP.save(
            deps.as_mut().storage,
            "sid4",
            &StrategyInfo::default("sid4".to_string()),
        );
        STRATEGY_MAP.save(
            deps.as_mut().storage,
            "sid5",
            &StrategyInfo::default("sid5".to_string()),
        );

        let strategies_list_response: GetStrategiesListResponse = from_binary(
            &query(deps.as_ref(), env.clone(), QueryMsg::GetStrategiesList {}).unwrap(),
        )
        .unwrap();
        assert_ne!(strategies_list_response.strategies_list, None);
        let strategies_list = strategies_list_response.strategies_list.unwrap();
        assert_eq!(
            strategies_list,
            vec![
                "sid1".to_string(),
                "sid2".to_string(),
                "sid3".to_string(),
                "sid4".to_string(),
                "sid5".to_string()
            ]
        );
    }

    #[test]
    fn test__try_claim_airdrops_fail() {
        let mut deps = mock_dependencies(&[]);
        let info = mock_info("creator", &coins(1000, "earth"));
        let env = mock_env();

        let res = instantiate_contract(
            &mut deps,
            &info,
            &env,
            Some(String::from("uluna")),
            Some(String::from("pools_contract")),
        );

        fn get_airdrop_claim_msg() -> Binary {
            Binary::from(vec![1, 2, 3, 4, 5, 6, 7, 8, 9])
        }

        /*
           Test - 1. Unauthorized
        */
        let mut err = execute(
            deps.as_mut(),
            env.clone(),
            mock_info("not-creator", &[]),
            ExecuteMsg::ClaimAirdrops {
                strategy_name: "sid".to_string(),
                amount: Uint128::new(100_u128),
                denom: "anc".to_string(),
                claim_msg: get_airdrop_claim_msg(),
            },
        )
        .unwrap_err();
        assert!(matches!(err, ContractError::Unauthorized {}));

        /*
           Test - 2. Unregistered airdrop
        */
        let mut err = execute(
            deps.as_mut(),
            env.clone(),
            mock_info("creator", &[]),
            ExecuteMsg::ClaimAirdrops {
                strategy_name: "sid".to_string(),
                amount: Uint128::new(100_u128),
                denom: "anc".to_string(),
                claim_msg: get_airdrop_claim_msg(),
            },
        )
        .unwrap_err();
        assert!(matches!(err, ContractError::AirdropNotRegistered {}));

        /*
           Test - 3. Non-existent strategy
        */
        CW20_TOKEN_CONTRACTS_REGISTRY.save(
            deps.as_mut().storage,
            "anc".to_string(),
            &Cw20TokenContractsInfo {
                airdrop_contract: Addr::unchecked("abc"),
                cw20_token_contract: Addr::unchecked("def"),
            },
        );

        let mut err = execute(
            deps.as_mut(),
            env.clone(),
            mock_info("creator", &[]),
            ExecuteMsg::ClaimAirdrops {
                strategy_name: "sid".to_string(),
                amount: Uint128::new(100_u128),
                denom: "anc".to_string(),
                claim_msg: get_airdrop_claim_msg(),
            },
        )
        .unwrap_err();
        assert!(matches!(
            err,
            ContractError::StrategyInfoDoesNotExist(String { .. })
        ));
    }

    #[test]
    fn test__try_claim_airdrops_success() {
        let mut deps = mock_dependencies(&[]);
        let info = mock_info("creator", &coins(1000, "earth"));
        let env = mock_env();

        let res = instantiate_contract(
            &mut deps,
            &info,
            &env,
            Some(String::from("uluna")),
            Some(String::from("pools_contract")),
        );

        let anc_cw20_contract: Addr = Addr::unchecked("anc-cw20-contract");
        let mir_cw20_contract: Addr = Addr::unchecked("mir-cw20-contract");
        let anc_airdrop_contract: Addr = Addr::unchecked("anc-airdrop-contract");
        let mir_airdrop_contract: Addr = Addr::unchecked("mir-airdrop-contract");

        let sic_contract: Addr = Addr::unchecked("sic-contract");

        fn get_airdrop_claim_msg() -> Binary {
            Binary::from(vec![1, 2, 3, 4, 5, 6, 7, 8, 9])
        }

        CW20_TOKEN_CONTRACTS_REGISTRY.save(
            deps.as_mut().storage,
            "anc".to_string(),
            &Cw20TokenContractsInfo {
                airdrop_contract: anc_airdrop_contract.clone(),
                cw20_token_contract: anc_cw20_contract.clone(),
            },
        );
        CW20_TOKEN_CONTRACTS_REGISTRY.save(
            deps.as_mut().storage,
            "mir".to_string(),
            &Cw20TokenContractsInfo {
                airdrop_contract: mir_airdrop_contract.clone(),
                cw20_token_contract: mir_cw20_contract.clone(),
            },
        );

        /*
           Test - 1. Claiming airdrops from the sic for the first time
        */
        let mut strategy_info = StrategyInfo::new("sid".to_string(), sic_contract.clone(), None);
        strategy_info.total_shares = Decimal::from_ratio(100_000_000_u128, 1_u128);
        STRATEGY_MAP.save(deps.as_mut().storage, "sid", &strategy_info);

        let res = execute(
            deps.as_mut(),
            env.clone(),
            mock_info("creator", &[]),
            ExecuteMsg::ClaimAirdrops {
                strategy_name: "sid".to_string(),
                amount: Uint128::new(100_u128),
                denom: "anc".to_string(),
                claim_msg: get_airdrop_claim_msg(),
            },
        )
        .unwrap();

        assert_eq!(res.messages.len(), 1);
        assert_eq!(
            res.messages,
            vec![SubMsg::new(WasmMsg::Execute {
                contract_addr: String::from(sic_contract.clone()),
                msg: to_binary(&sic_execute_msg::ClaimAirdrops {
                    airdrop_token_contract: anc_airdrop_contract.clone(),
                    cw20_token_contract: anc_cw20_contract.clone(),
                    airdrop_token: "anc".to_string(),
                    amount: Uint128::new(100_u128),
                    claim_msg: get_airdrop_claim_msg(),
                })
                .unwrap(),
                funds: vec![]
            })]
        );

        let state_response: GetStateResponse =
            from_binary(&query(deps.as_ref(), env.clone(), QueryMsg::GetState {}).unwrap())
                .unwrap();
        assert_ne!(state_response.state, None);
        let state = state_response.state.unwrap();
        assert_eq!(
            state.total_accumulated_airdrops,
            vec![Coin::new(100_u128, "anc".to_string())]
        );

        let strategy_info_opt = STRATEGY_MAP.may_load(deps.as_mut().storage, "sid").unwrap();
        assert_ne!(strategy_info_opt, None);
        let strategy_info = strategy_info_opt.unwrap();
        assert_eq!(
            strategy_info.total_airdrops_accumulated,
            vec![Coin::new(100_u128, "anc".to_string())]
        );
        assert_eq!(
            strategy_info.global_airdrop_pointer,
            vec![DecCoin::new(
                Decimal::from_ratio(100_u128, 100_000_000_u128),
                "anc".to_string()
            )]
        );

        /*
            Test - 2. Claiming airdrops a mir airdrop with anc airdrop
        */
        let mut strategy_info = StrategyInfo::new("sid".to_string(), sic_contract.clone(), None);
        strategy_info.total_shares = Decimal::from_ratio(100_000_000_u128, 1_u128);
        strategy_info.global_airdrop_pointer = vec![DecCoin::new(
            Decimal::from_ratio(100_u128, 100_000_000_u128),
            "anc".to_string(),
        )];
        strategy_info.total_airdrops_accumulated = vec![Coin::new(100_u128, "anc".to_string())];

        STRATEGY_MAP.save(deps.as_mut().storage, "sid", &strategy_info);

        STATE.update(
            deps.as_mut().storage,
            |mut state| -> Result<_, ContractError> {
                state.total_accumulated_airdrops = vec![
                    Coin::new(200_u128, "anc".to_string()),
                    Coin::new(500_u128, "mir".to_string()),
                ];
                Ok(state)
            },
        );

        let res = execute(
            deps.as_mut(),
            env.clone(),
            mock_info("creator", &[]),
            ExecuteMsg::ClaimAirdrops {
                strategy_name: "sid".to_string(),
                amount: Uint128::new(100_u128),
                denom: "mir".to_string(),
                claim_msg: get_airdrop_claim_msg(),
            },
        )
        .unwrap();

        assert_eq!(res.messages.len(), 1);
        assert_eq!(
            res.messages,
            vec![SubMsg::new(WasmMsg::Execute {
                contract_addr: String::from(sic_contract.clone()),
                msg: to_binary(&sic_execute_msg::ClaimAirdrops {
                    airdrop_token_contract: mir_airdrop_contract.clone(),
                    cw20_token_contract: mir_cw20_contract,
                    airdrop_token: "mir".to_string(),
                    amount: Uint128::new(100_u128),
                    claim_msg: get_airdrop_claim_msg(),
                })
                .unwrap(),
                funds: vec![]
            })]
        );

        let state_response: GetStateResponse =
            from_binary(&query(deps.as_ref(), env.clone(), QueryMsg::GetState {}).unwrap())
                .unwrap();
        assert_ne!(state_response.state, None);
        let state = state_response.state.unwrap();
        assert!(check_equal_vec(
            state.total_accumulated_airdrops,
            vec![
                Coin::new(200_u128, "anc".to_string()),
                Coin::new(600_u128, "mir".to_string())
            ]
        ));

        let strategy_info_opt = STRATEGY_MAP.may_load(deps.as_mut().storage, "sid").unwrap();
        assert_ne!(strategy_info_opt, None);
        let strategy_info = strategy_info_opt.unwrap();
        assert!(check_equal_vec(
            strategy_info.total_airdrops_accumulated,
            vec![
                Coin::new(100_u128, "anc".to_string()),
                Coin::new(100_u128, "mir".to_string())
            ]
        ));
        assert!(check_equal_vec(
            strategy_info.global_airdrop_pointer,
            vec![
                DecCoin::new(
                    Decimal::from_ratio(100_u128, 100_000_000_u128),
                    "anc".to_string()
                ),
                DecCoin::new(
                    Decimal::from_ratio(100_u128, 100_000_000_u128),
                    "mir".to_string()
                )
            ]
        ));
    }

    #[test]
    fn test__try_withdraw_airdrops_fail() {
        let mut deps = mock_dependencies(&[]);
        let info = mock_info("creator", &coins(1000, "earth"));
        let env = mock_env();

        let res = instantiate_contract(
            &mut deps,
            &info,
            &env,
            Some(String::from("uluna")),
            Some(String::from("pools_contract")),
        );

        /*
           Test - 1. User reward info does not exist
        */
        let mut err = execute(
            deps.as_mut(),
            env.clone(),
            mock_info("not-creator", &[]),
            ExecuteMsg::WithdrawAirdrops {},
        )
        .unwrap_err();
        assert!(matches!(err, ContractError::UserRewardInfoDoesNotExist {}));
    }

    #[test]
    fn test__try_withdraw_airdrops_success() {
        let mut deps = mock_dependencies(&[]);
        let info = mock_info("creator", &coins(1000, "earth"));
        let env = mock_env();

        let res = instantiate_contract(
            &mut deps,
            &info,
            &env,
            Some(String::from("uluna")),
            Some(String::from("pools_contract")),
        );

        let user1 = Addr::unchecked("user1");
        let anc_airdrop_contract = Addr::unchecked("anc_airdrop_contract");
        let mir_airdrop_contract = Addr::unchecked("mir_airdrop_contract");
        let anc_token_contract = Addr::unchecked("anc_token_contract");
        let mir_token_contract = Addr::unchecked("mir_token_contract");

        let sic1_address = Addr::unchecked("sic1_address");
        /*
           Test - 1. User has some pending airdrops
        */
        CW20_TOKEN_CONTRACTS_REGISTRY.save(
            deps.as_mut().storage,
            "anc".to_string(),
            &Cw20TokenContractsInfo {
                airdrop_contract: anc_airdrop_contract.clone(),
                cw20_token_contract: anc_token_contract.clone(),
            },
        );
        CW20_TOKEN_CONTRACTS_REGISTRY.save(
            deps.as_mut().storage,
            "mir".to_string(),
            &Cw20TokenContractsInfo {
                airdrop_contract: mir_airdrop_contract.clone(),
                cw20_token_contract: mir_token_contract.clone(),
            },
        );

        STRATEGY_MAP.save(
            deps.as_mut().storage,
            "sid1",
            &StrategyInfo {
                name: "sid1".to_string(),
                sic_contract_address: sic1_address.clone(),
                unbonding_period: None,
                is_active: true,
                total_shares: Decimal::from_ratio(5000_u128, 1_u128),
                global_airdrop_pointer: vec![
                    DecCoin::new(Decimal::from_ratio(500_u128, 5000_u128), "anc".to_string()),
                    DecCoin::new(Decimal::from_ratio(200_u128, 5000_u128), "mir".to_string()),
                ],
                total_airdrops_accumulated: vec![
                    Coin::new(500_u128, "anc".to_string()),
                    Coin::new(200_u128, "mir".to_string()),
                ],
                shares_per_token_ratio: Decimal::from_ratio(10_u128, 1_u128),
            },
        );

        USER_REWARD_INFO_MAP.save(
            deps.as_mut().storage,
            &user1,
            &UserRewardInfo {
                user_portfolio: vec![],
                strategies: vec![UserStrategyInfo {
                    strategy_name: "sid1".to_string(),
                    shares: Decimal::from_ratio(5000_u128, 1_u128),
                    airdrop_pointer: vec![],
                }],
                pending_airdrops: vec![],
                pending_rewards: Default::default(),
            },
        );
        STATE.update(deps.as_mut().storage, |mut state| -> StdResult<_> {
            state.total_accumulated_airdrops = vec![
                Coin::new(500_u128, "anc".to_string()),
                Coin::new(700_u128, "mir".to_string()),
            ];
            Ok(state)
        });

        let res = execute(
            deps.as_mut(),
            env.clone(),
            mock_info("user1", &[]),
            ExecuteMsg::WithdrawAirdrops {},
        )
        .unwrap();

        assert_eq!(res.messages.len(), 2);
        assert!(check_equal_vec(
            res.messages,
            vec![
                SubMsg::new(WasmMsg::Execute {
                    contract_addr: String::from(anc_token_contract.clone()),
                    msg: to_binary(&cw20::Cw20ExecuteMsg::Transfer {
                        recipient: String::from(user1.clone()),
                        amount: Uint128::new(500),
                    })
                    .unwrap(),
                    funds: vec![]
                }),
                SubMsg::new(WasmMsg::Execute {
                    contract_addr: String::from(mir_token_contract.clone()),
                    msg: to_binary(&cw20::Cw20ExecuteMsg::Transfer {
                        recipient: String::from(user1.clone()),
                        amount: Uint128::new(200),
                    })
                    .unwrap(),
                    funds: vec![]
                }),
            ]
        ));

        let state_response: GetStateResponse =
            from_binary(&query(deps.as_ref(), env.clone(), QueryMsg::GetState {}).unwrap())
                .unwrap();
        assert_ne!(state_response.state, None);
        let state = state_response.state.unwrap();
        assert!(check_equal_vec(
            state.total_accumulated_airdrops,
            vec![
                Coin::new(0_u128, "anc".to_string()),
                Coin::new(500_u128, "mir".to_string())
            ]
        ));

        let user_reward_info_opt = USER_REWARD_INFO_MAP
            .may_load(deps.as_mut().storage, &user1.clone())
            .unwrap();
        assert_ne!(user_reward_info_opt, None);
        let user_reward_info = user_reward_info_opt.unwrap();
        assert!(check_equal_vec(
            user_reward_info.pending_airdrops,
            vec![
                Coin::new(0_u128, "anc".to_string()),
                Coin::new(0_u128, "mir".to_string())
            ]
        ));

        /*
           Test - 2. Not all airdrops are transferred
        */
        CW20_TOKEN_CONTRACTS_REGISTRY.save(
            deps.as_mut().storage,
            "anc".to_string(),
            &Cw20TokenContractsInfo {
                airdrop_contract: anc_airdrop_contract.clone(),
                cw20_token_contract: anc_token_contract.clone(),
            },
        );
        CW20_TOKEN_CONTRACTS_REGISTRY.save(
            deps.as_mut().storage,
            "mir".to_string(),
            &Cw20TokenContractsInfo {
                airdrop_contract: mir_airdrop_contract.clone(),
                cw20_token_contract: mir_token_contract.clone(),
            },
        );

        STRATEGY_MAP.save(
            deps.as_mut().storage,
            "sid1",
            &StrategyInfo {
                name: "sid1".to_string(),
                sic_contract_address: sic1_address,
                unbonding_period: None,
                is_active: true,
                total_shares: Decimal::from_ratio(5000_u128, 1_u128),
                global_airdrop_pointer: vec![
                    DecCoin::new(Decimal::from_ratio(500_u128, 5000_u128), "anc".to_string()),
                    DecCoin::new(Decimal::from_ratio(200_u128, 5000_u128), "mir".to_string()),
                    DecCoin::new(Decimal::from_ratio(400_u128, 5000_u128), "pyl".to_string()),
                ],
                total_airdrops_accumulated: vec![
                    Coin::new(500_u128, "anc".to_string()),
                    Coin::new(200_u128, "mir".to_string()),
                    Coin::new(400_u128, "pyl".to_string()),
                ],
                shares_per_token_ratio: Decimal::from_ratio(10_u128, 1_u128),
            },
        );

        USER_REWARD_INFO_MAP.save(
            deps.as_mut().storage,
            &user1,
            &UserRewardInfo {
                user_portfolio: vec![],
                strategies: vec![UserStrategyInfo {
                    strategy_name: "sid1".to_string(),
                    shares: Decimal::from_ratio(5000_u128, 1_u128),
                    airdrop_pointer: vec![],
                }],
                pending_airdrops: vec![],
                pending_rewards: Default::default(),
            },
        );
        STATE.update(deps.as_mut().storage, |mut state| -> StdResult<_> {
            state.total_accumulated_airdrops = vec![
                Coin::new(500_u128, "anc".to_string()),
                Coin::new(700_u128, "mir".to_string()),
                Coin::new(400_u128, "pyl".to_string()),
            ];
            Ok(state)
        });

        let res = execute(
            deps.as_mut(),
            env.clone(),
            mock_info("user1", &[]),
            ExecuteMsg::WithdrawAirdrops {},
        )
        .unwrap();

        assert_eq!(res.messages.len(), 2);
        assert!(check_equal_vec(
            res.messages,
            vec![
                SubMsg::new(WasmMsg::Execute {
                    contract_addr: String::from(anc_token_contract.clone()),
                    msg: to_binary(&cw20::Cw20ExecuteMsg::Transfer {
                        recipient: String::from(user1.clone()),
                        amount: Uint128::new(500),
                    })
                    .unwrap(),
                    funds: vec![]
                }),
                SubMsg::new(WasmMsg::Execute {
                    contract_addr: String::from(mir_token_contract.clone()),
                    msg: to_binary(&cw20::Cw20ExecuteMsg::Transfer {
                        recipient: String::from(user1.clone()),
                        amount: Uint128::new(200),
                    })
                    .unwrap(),
                    funds: vec![]
                }),
            ]
        ));

        let state_response: GetStateResponse =
            from_binary(&query(deps.as_ref(), env.clone(), QueryMsg::GetState {}).unwrap())
                .unwrap();
        assert_ne!(state_response.state, None);
        let state = state_response.state.unwrap();
        assert!(check_equal_vec(
            state.total_accumulated_airdrops,
            vec![
                Coin::new(0_u128, "anc".to_string()),
                Coin::new(500_u128, "mir".to_string()),
                Coin::new(400_u128, "pyl".to_string())
            ]
        ));

        let user_reward_info_opt = USER_REWARD_INFO_MAP
            .may_load(deps.as_mut().storage, &user1.clone())
            .unwrap();
        assert_ne!(user_reward_info_opt, None);
        let user_reward_info = user_reward_info_opt.unwrap();
        assert!(check_equal_vec(
            user_reward_info.pending_airdrops,
            vec![
                Coin::new(0_u128, "anc".to_string()),
                Coin::new(0_u128, "mir".to_string()),
                Coin::new(400_u128, "pyl".to_string())
            ]
        ));
    }

    #[test]
    fn test__try_withdraw_pending_rewards_fail() {
        let mut deps = mock_dependencies(&[]);
        let info = mock_info("creator", &coins(1000, "earth"));
        let env = mock_env();

        let res = instantiate_contract(
            &mut deps,
            &info,
            &env,
            Some(String::from("uluna")),
            Some(String::from("pools_contract")),
            None,
        );

        fn get_airdrop_claim_msg() -> Binary {
            Binary::from(vec![1, 2, 3, 4, 5, 6, 7, 8, 9])
        }

        /*
           Test - 1. User reward info not present
        */
        let err = execute(
            deps.as_mut(),
            env.clone(),
            mock_info("user1", &[]),
            ExecuteMsg::WithdrawPendingRewards {},
        )
        .unwrap_err();
        assert!(matches!(err, ContractError::UserRewardInfoDoesNotExist {}))
    }

    #[test]
    fn test__try_withdraw_pending_rewards_success() {
        let mut deps = mock_dependencies(&[]);
        let info = mock_info("creator", &coins(1000, "earth"));
        let env = mock_env();

        let res = instantiate_contract(
            &mut deps,
            &info,
            &env,
            Some(String::from("uluna")),
            Some(String::from("pools_contract")),
            None,
        );
        let user1 = Addr::unchecked("user1");

        /*
           Test - 1. User reward info with non-zero pending rewards
        */
        USER_REWARD_INFO_MAP.save(
            deps.as_mut().storage,
            &user1,
            &UserRewardInfo {
                user_portfolio: vec![],
                strategies: vec![],
                pending_airdrops: vec![],
                pending_rewards: Uint128::new(1000_u128),
            },
        );
        let res = execute(
            deps.as_mut(),
            env.clone(),
            mock_info("user1", &[]),
            ExecuteMsg::WithdrawPendingRewards {},
        )
        .unwrap();
        assert_eq!(res.messages.len(), 1);
        assert!(check_equal_vec(
            res.messages,
            vec![SubMsg::new(BankMsg::Send {
                to_address: "user1".to_string(),
                amount: vec![Coin::new(1000_u128, "uluna".to_string())]
            })]
        ));
        let user1_reward_info_opt = USER_REWARD_INFO_MAP
            .may_load(deps.as_mut().storage, &user1)
            .unwrap();
        assert_ne!(user1_reward_info_opt, None);
        let user1_reward_info = user1_reward_info_opt.unwrap();
        assert_eq!(user1_reward_info.pending_rewards, Uint128::zero());

        /*
            Test - 2. User reward info with zero pending rewards
        */
        USER_REWARD_INFO_MAP.save(
            deps.as_mut().storage,
            &user1,
            &UserRewardInfo {
                user_portfolio: vec![],
                strategies: vec![],
                pending_airdrops: vec![],
                pending_rewards: Uint128::new(0_u128),
            },
        );
        let res = execute(
            deps.as_mut(),
            env.clone(),
            mock_info("user1", &[]),
            ExecuteMsg::WithdrawPendingRewards {},
        )
        .unwrap();
        assert_eq!(res.messages.len(), 0);
        assert_eq!(res.attributes.len(), 1);
        assert!(check_equal_vec(
            res.attributes,
            vec![Attribute {
                key: "zero_pending_rewards".to_string(),
                value: "1".to_string()
            }]
        ));
        let user1_reward_info_opt = USER_REWARD_INFO_MAP
            .may_load(deps.as_mut().storage, &user1)
            .unwrap();
        assert_ne!(user1_reward_info_opt, None);
        let user1_reward_info = user1_reward_info_opt.unwrap();
        assert_eq!(user1_reward_info.pending_rewards, Uint128::zero());
    }

    #[test]
    fn test__try_update_user_portfolio_fail() {
        let mut deps = mock_dependencies(&[]);
        let info = mock_info("creator", &coins(1000, "earth"));
        let env = mock_env();

        let res = instantiate_contract(
            &mut deps,
            &info,
            &env,
            Some(String::from("uluna")),
            Some(String::from("pools_contract")),
            None,
        );

        let user1 = Addr::unchecked("user1");
        /*
            Test - 1. Strategy does not exist
        */
        let err = execute(
            deps.as_mut(),
            env.clone(),
            mock_info("not-creator", &[]),
            ExecuteMsg::UpdateUserPortfolio {
                user_portfolio: vec![UserStrategyPortfolio {
                    strategy_name: "sid".to_string(),
                    deposit_fraction: Decimal::one(),
                }],
            },
        )
        .unwrap_err();
        assert!(matches!(
            err,
            ContractError::StrategyInfoDoesNotExist(String { .. })
        ));

        /*
           Test - 2. Adding an invalid portfolio which causes the entire deposit fraction to go beyond 1
        */
        USER_REWARD_INFO_MAP.save(
            deps.as_mut().storage,
            &user1,
            &UserRewardInfo {
                user_portfolio: vec![
                    UserStrategyPortfolio {
                        strategy_name: "sid1".to_string(),
                        deposit_fraction: Decimal::from_ratio(1_u128, 2_u128),
                    },
                    UserStrategyPortfolio {
                        strategy_name: "sid2".to_string(),
                        deposit_fraction: Decimal::from_ratio(1_u128, 4_u128),
                    },
                ],
                strategies: vec![],
                pending_airdrops: vec![],
                pending_rewards: Default::default(),
            },
        );
        STRATEGY_MAP.save(
            deps.as_mut().storage,
            "sid3",
            &StrategyInfo::default("sid3".parse().unwrap()),
        );
        let err = execute(
            deps.as_mut(),
            env.clone(),
            mock_info("user1", &[]),
            ExecuteMsg::UpdateUserPortfolio {
                user_portfolio: vec![UserStrategyPortfolio {
                    strategy_name: "sid3".to_string(),
                    deposit_fraction: Decimal::from_ratio(4_u128, 3_u128),
                }],
            },
        )
        .unwrap_err();
        assert!(matches!(
            err,
            ContractError::InvalidPortfolioDepositFraction {}
        ));

        /*
            Test - 3. Updating an existing portfolio which causes the entire deposit fraction to go beyond 1
        */
        USER_REWARD_INFO_MAP.save(
            deps.as_mut().storage,
            &user1,
            &UserRewardInfo {
                user_portfolio: vec![
                    UserStrategyPortfolio {
                        strategy_name: "sid1".to_string(),
                        deposit_fraction: Decimal::from_ratio(1_u128, 2_u128),
                    },
                    UserStrategyPortfolio {
                        strategy_name: "sid2".to_string(),
                        deposit_fraction: Decimal::from_ratio(1_u128, 4_u128),
                    },
                ],
                strategies: vec![],
                pending_airdrops: vec![],
                pending_rewards: Default::default(),
            },
        );
        STRATEGY_MAP.save(
            deps.as_mut().storage,
            "sid1",
            &StrategyInfo::default("sid2".parse().unwrap()),
        );
        STRATEGY_MAP.save(
            deps.as_mut().storage,
            "sid2",
            &StrategyInfo::default("sid2".parse().unwrap()),
        );
        let err = execute(
            deps.as_mut(),
            env.clone(),
            mock_info("user1", &[]),
            ExecuteMsg::UpdateUserPortfolio {
                user_portfolio: vec![
                    UserStrategyPortfolio {
                        strategy_name: "sid1".to_string(),
                        deposit_fraction: Decimal::from_ratio(1_u128, 2_u128),
                    },
                    UserStrategyPortfolio {
                        strategy_name: "sid2".to_string(),
                        deposit_fraction: Decimal::from_ratio(3_u128, 4_u128),
                    },
                ],
            },
        )
        .unwrap_err();
        assert!(matches!(
            err,
            ContractError::InvalidPortfolioDepositFraction {}
        ));
    }

    #[test]
    fn test__try_update_user_portfolio_success() {
        let mut deps = mock_dependencies(&[]);
        let info = mock_info("creator", &coins(1000, "earth"));
        let env = mock_env();

        let res = instantiate_contract(
            &mut deps,
            &info,
            &env,
            Some(String::from("uluna")),
            Some(String::from("pools_contract")),
            None,
        );

        let user1 = Addr::unchecked("user1");

        /*
           Test - 1. New user
        */
        STRATEGY_MAP.save(
            deps.as_mut().storage,
            "sid1",
            &StrategyInfo::default("sid1".parse().unwrap()),
        );
        STRATEGY_MAP.save(
            deps.as_mut().storage,
            "sid2",
            &StrategyInfo::default("sid2".parse().unwrap()),
        );
        let res = execute(
            deps.as_mut(),
            env.clone(),
            mock_info("user1", &[]),
            ExecuteMsg::UpdateUserPortfolio {
                user_portfolio: vec![
                    UserStrategyPortfolio {
                        strategy_name: "sid1".to_string(),
                        deposit_fraction: Decimal::from_ratio(1_u128, 2_u128),
                    },
                    UserStrategyPortfolio {
                        strategy_name: "sid2".to_string(),
                        deposit_fraction: Decimal::from_ratio(1_u128, 4_u128),
                    },
                ],
            },
        )
        .unwrap();
        let user_reward_info_opt = USER_REWARD_INFO_MAP
            .may_load(deps.as_mut().storage, &user1)
            .unwrap();
        assert_ne!(user_reward_info_opt, None);
        let user_reward_info = user_reward_info_opt.unwrap();
        assert!(check_equal_vec(
            user_reward_info.user_portfolio,
            vec![
                UserStrategyPortfolio {
                    strategy_name: "sid1".to_string(),
                    deposit_fraction: Decimal::from_ratio(1_u128, 2_u128),
                },
                UserStrategyPortfolio {
                    strategy_name: "sid2".to_string(),
                    deposit_fraction: Decimal::from_ratio(1_u128, 4_u128),
                },
            ]
        ));
    }

    #[test]
    fn test__try_update_user_rewards_fail() {
        let mut deps = mock_dependencies(&[]);
        let info = mock_info("creator", &coins(1000, "earth"));
        let env = mock_env();

        let res = instantiate_contract(
            &mut deps,
            &info,
            &env,
            Some(String::from("uluna")),
            Some(String::from("pools_contract")),
            None,
        );

        let user1 = Addr::unchecked("user1");
        let user2 = Addr::unchecked("user2");
        let user3 = Addr::unchecked("user3");
        let sic1_address = Addr::unchecked("sic1_address");
        let sic2_address = Addr::unchecked("sic2_address");
        let sic3_address = Addr::unchecked("sic3_address");

        /*
           Test - 1. Empty user requests
        */
        let res = execute(
            deps.as_mut(),
            env.clone(),
            mock_info(get_pools_contract_address().as_ref(), &[]),
            ExecuteMsg::UpdateUserRewards {
                update_user_rewards_requests: vec![],
            },
        )
        .unwrap();
        assert_eq!(res.attributes.len(), 1);
        assert!(check_equal_vec(
            res.attributes,
            vec![Attribute {
                key: "zero_update_user_rewards_requests".to_string(),
                value: "1".to_string()
            }]
        ));

        /*
           Test - 2. User sends 0 funds
        */
        let res = execute(
            deps.as_mut(),
            env.clone(),
            mock_info(get_pools_contract_address().as_ref(), &[]),
            ExecuteMsg::UpdateUserRewards {
                update_user_rewards_requests: vec![UpdateUserRewardsRequest {
                    user: user1.clone(),
                    funds: Uint128::new(0_u128),
                    strategy_name: None,
                }],
            },
        )
        .unwrap();
        assert_eq!(res.attributes.len(), 3);
        assert_eq!(res.messages.len(), 0);
        assert!(check_equal_vec(
            res.attributes,
            vec![
                Attribute {
                    key: "failed_strategies".to_string(),
                    value: "".to_string()
                },
                Attribute {
                    key: "inactive_strategies".to_string(),
                    value: "".to_string()
                },
                Attribute {
                    key: "users_with_zero_deposits".to_string(),
                    value: "user1".to_string()
                }
            ]
        ));

        /*
           Test - 3. Strategy not found
        */
        let res = execute(
            deps.as_mut(),
            env.clone(),
            mock_info(get_pools_contract_address().as_ref(), &[]),
            ExecuteMsg::UpdateUserRewards {
                update_user_rewards_requests: vec![UpdateUserRewardsRequest {
                    user: user1.clone(),
                    funds: Uint128::new(100_u128),
                    strategy_name: Some("sid1".to_string()),
                }],
            },
        )
        .unwrap();
        assert_eq!(res.attributes.len(), 3);
        assert_eq!(res.messages.len(), 0);
        assert!(check_equal_vec(
            res.attributes,
            vec![
                Attribute {
                    key: "failed_strategies".to_string(),
                    value: "sid1".to_string()
                },
                Attribute {
                    key: "inactive_strategies".to_string(),
                    value: "".to_string()
                },
                Attribute {
                    key: "users_with_zero_deposits".to_string(),
                    value: "".to_string()
                }
            ]
        ));

        /*
           Test - 4. Inactive strategy
        */
        STRATEGY_MAP.save(
            deps.as_mut().storage,
            "sid1",
            &StrategyInfo {
                name: "sid1".to_string(),
                sic_contract_address: sic1_address,
                unbonding_period: None,
                is_active: false,
                total_shares: Default::default(),
                global_airdrop_pointer: vec![],
                total_airdrops_accumulated: vec![],
                shares_per_token_ratio: Default::default(),
            },
        );

        let res = execute(
            deps.as_mut(),
            env.clone(),
            mock_info(get_pools_contract_address().as_ref(), &[]),
            ExecuteMsg::UpdateUserRewards {
                update_user_rewards_requests: vec![UpdateUserRewardsRequest {
                    user: user1.clone(),
                    funds: Uint128::new(100_u128),
                    strategy_name: Some("sid1".to_string()),
                }],
            },
        )
        .unwrap();
        assert_eq!(res.attributes.len(), 3);
        assert_eq!(res.messages.len(), 0);
        assert!(check_equal_vec(
            res.attributes,
            vec![
                Attribute {
                    key: "failed_strategies".to_string(),
                    value: "".to_string()
                },
                Attribute {
                    key: "inactive_strategies".to_string(),
                    value: "sid1".to_string()
                },
                Attribute {
                    key: "users_with_zero_deposits".to_string(),
                    value: "".to_string()
                }
            ]
        ));
    }

    #[test]
    fn test__try_update_user_rewards_success() {
        let mut deps = mock_dependencies(&[]);
        let info = mock_info("creator", &coins(1000, "earth"));
        let env = mock_env();

        let res = instantiate_contract(
            &mut deps,
            &info,
            &env,
            Some(String::from("uluna")),
            Some(String::from("pools_contract")),
            None,
        );

        let user1 = Addr::unchecked("user1");
        let user2 = Addr::unchecked("user2");
        let user3 = Addr::unchecked("user3");
        let sic1_address = Addr::unchecked("sic1_address");
        let sic2_address = Addr::unchecked("sic2_address");
        let sic3_address = Addr::unchecked("sic3_address");

        /*
           Test - 1. User deposits to a new strategy for the first time(no user_reward_info)
        */
        let mut contracts_to_token: HashMap<Addr, Uint128> = HashMap::new();
        contracts_to_token.insert(sic1_address.clone(), Uint128::new(0_u128));
        deps.querier.update_wasm(Some(contracts_to_token), None);

        STRATEGY_MAP.save(
            deps.as_mut().storage,
            "sid1",
            &StrategyInfo {
                name: "sid1".to_string(),
                sic_contract_address: sic1_address.clone(),
                unbonding_period: None,
                is_active: true,
                total_shares: Decimal::from_ratio(1000_u128, 1_u128),
                global_airdrop_pointer: vec![],
                total_airdrops_accumulated: vec![],
                shares_per_token_ratio: Decimal::from_ratio(10_u128, 1_u128),
            },
        );
        let res = execute(
            deps.as_mut(),
            env.clone(),
            mock_info(get_pools_contract_address().as_ref(), &[]),
            ExecuteMsg::UpdateUserRewards {
                update_user_rewards_requests: vec![UpdateUserRewardsRequest {
                    user: user1.clone(),
                    funds: Uint128::new(100_u128),
                    strategy_name: Some("sid1".to_string()),
                }],
            },
        )
        .unwrap();
        assert_eq!(res.messages.len(), 1);
        assert!(check_equal_vec(
            res.messages,
            vec![SubMsg::new(WasmMsg::Execute {
                contract_addr: String::from(sic1_address.clone()),
                msg: to_binary(&sic_execute_msg::TransferRewards {}).unwrap(),
                funds: vec![Coin::new(100_u128, "uluna".to_string())]
            })]
        ));
        let sid1_strategy_opt = STRATEGY_MAP
            .may_load(deps.as_mut().storage, "sid1")
            .unwrap();
        assert_ne!(sid1_strategy_opt, None);
        let sid1_strategy = sid1_strategy_opt.unwrap();
        assert_eq!(
            sid1_strategy.total_shares,
            Decimal::from_ratio(2000_u128, 1_u128)
        );
        assert_eq!(
            sid1_strategy.shares_per_token_ratio,
            Decimal::from_ratio(10_u128, 1_u128)
        );
        let user1_reward_info_opt = USER_REWARD_INFO_MAP
            .may_load(deps.as_mut().storage, &user1)
            .unwrap();
        assert_ne!(user1_reward_info_opt, None);
        let user1_reward_info = user1_reward_info_opt.unwrap();
        assert!(check_equal_user_strategies(
            user1_reward_info.strategies,
            vec![UserStrategyInfo {
                strategy_name: "sid1".to_string(),
                shares: Decimal::from_ratio(1000_u128, 1_u128),
                airdrop_pointer: vec![]
            }]
        ));
        assert_eq!(user1_reward_info.pending_rewards, Uint128::zero());
        assert_eq!(user1_reward_info.user_portfolio.len(), 0);
        let state_response: GetStateResponse =
            from_binary(&query(deps.as_ref(), env.clone(), QueryMsg::GetState {}).unwrap())
                .unwrap();
        assert_ne!(state_response.state, None);
        let state = state_response.state.unwrap();
        assert_eq!(state.total_accumulated_rewards, Uint128::new(100_u128));

        /*
           Test - 2. User deposits to an already deposited strategy on-demand
        */
        let mut contracts_to_token: HashMap<Addr, Uint128> = HashMap::new();
        contracts_to_token.insert(sic1_address.clone(), Uint128::new(0_u128));
        contracts_to_token.insert(sic2_address.clone(), Uint128::new(0_u128));
        contracts_to_token.insert(sic3_address.clone(), Uint128::new(0_u128));
        deps.querier.update_wasm(Some(contracts_to_token), None);
        STATE.update(
            deps.as_mut().storage,
            |mut state| -> Result<_, ContractError> {
                state.total_accumulated_rewards = Uint128::new(200_u128);
                Ok(state)
            },
        );
        STRATEGY_MAP.save(
            deps.as_mut().storage,
            "sid1",
            &StrategyInfo {
                name: "sid1".to_string(),
                sic_contract_address: sic1_address.clone(),
                unbonding_period: None,
                is_active: true,
                total_shares: Decimal::from_ratio(5000_u128, 1_u128),
                global_airdrop_pointer: vec![
                    DecCoin::new(Decimal::from_ratio(500_u128, 5000_u128), "anc".to_string()),
                    DecCoin::new(Decimal::from_ratio(200_u128, 5000_u128), "mir".to_string()),
                ],
                total_airdrops_accumulated: vec![
                    Coin::new(500_u128, "anc".to_string()),
                    Coin::new(200_u128, "mir".to_string()),
                ],
                shares_per_token_ratio: Decimal::from_ratio(10_u128, 1_u128),
            },
        );
        STRATEGY_MAP.save(
            deps.as_mut().storage,
            "sid2",
            &StrategyInfo {
                name: "sid2".to_string(),
                sic_contract_address: sic2_address.clone(),
                unbonding_period: None,
                is_active: true,
                total_shares: Decimal::from_ratio(7000_u128, 1_u128),
                global_airdrop_pointer: vec![],
                total_airdrops_accumulated: vec![],
                shares_per_token_ratio: Decimal::from_ratio(10_u128, 1_u128),
            },
        );
        STRATEGY_MAP.save(
            deps.as_mut().storage,
            "sid3",
            &StrategyInfo {
                name: "sid3".to_string(),
                sic_contract_address: sic3_address.clone(),
                unbonding_period: None,
                is_active: true,
                total_shares: Decimal::from_ratio(3000_u128, 1_u128),
                global_airdrop_pointer: vec![
                    DecCoin::new(Decimal::from_ratio(200_u128, 3000_u128), "anc".to_string()),
                    DecCoin::new(Decimal::from_ratio(600_u128, 3000_u128), "mir".to_string()),
                ],
                total_airdrops_accumulated: vec![],
                shares_per_token_ratio: Decimal::from_ratio(10_u128, 1_u128),
            },
        );
        USER_REWARD_INFO_MAP.save(
            deps.as_mut().storage,
            &user1,
            &UserRewardInfo {
                user_portfolio: vec![
                    UserStrategyPortfolio {
                        strategy_name: "sid1".to_string(),
                        deposit_fraction: Decimal::from_ratio(1_u128, 2_u128),
                    },
                    UserStrategyPortfolio {
                        strategy_name: "sid2".to_string(),
                        deposit_fraction: Decimal::from_ratio(1_u128, 4_u128),
                    },
                    UserStrategyPortfolio {
                        strategy_name: "sid3".to_string(),
                        deposit_fraction: Decimal::from_ratio(1_u128, 4_u128),
                    },
                ],
                strategies: vec![
                    UserStrategyInfo {
                        strategy_name: "sid1".to_string(),
                        shares: Decimal::from_ratio(2000_u128, 1_u128),
                        airdrop_pointer: vec![],
                    },
                    UserStrategyInfo {
                        strategy_name: "sid2".to_string(),
                        shares: Decimal::from_ratio(3000_u128, 1_u128),
                        airdrop_pointer: vec![],
                    },
                    UserStrategyInfo {
                        strategy_name: "sid3".to_string(),
                        shares: Decimal::from_ratio(500_u128, 1_u128),
                        airdrop_pointer: vec![],
                    },
                ],
                pending_airdrops: vec![
                    Coin::new(100_u128, "anc".to_string()),
                    Coin::new(50_u128, "mir".to_string()),
                ],
                pending_rewards: Uint128::new(200_u128),
            },
        );
        let res = execute(
            deps.as_mut(),
            env.clone(),
            mock_info(get_pools_contract_address().as_ref(), &[]),
            ExecuteMsg::UpdateUserRewards {
                update_user_rewards_requests: vec![UpdateUserRewardsRequest {
                    user: user1.clone(),
                    funds: Uint128::new(500_u128),
                    strategy_name: Some("sid3".to_string()),
                }],
            },
        )
        .unwrap();
        assert_eq!(res.messages.len(), 1);
        assert!(check_equal_vec(
            res.messages,
            vec![SubMsg::new(WasmMsg::Execute {
                contract_addr: String::from(sic3_address.clone()),
                msg: to_binary(&sic_execute_msg::TransferRewards {}).unwrap(),
                funds: vec![Coin::new(500_u128, "uluna".to_string())]
            })]
        ));
        let sid3_strategy_opt = STRATEGY_MAP
            .may_load(deps.as_mut().storage, "sid3")
            .unwrap();
        assert_ne!(sid3_strategy_opt, None);
        let sid3_strategy = sid3_strategy_opt.unwrap();
        assert_eq!(
            sid3_strategy.total_shares,
            Decimal::from_ratio(8000_u128, 1_u128)
        );
        assert_eq!(
            sid3_strategy.shares_per_token_ratio,
            Decimal::from_ratio(10_u128, 1_u128)
        );
        let user1_reward_info_opt = USER_REWARD_INFO_MAP
            .may_load(deps.as_mut().storage, &user1)
            .unwrap();
        assert_ne!(user1_reward_info_opt, None);
        let user1_reward_info = user1_reward_info_opt.unwrap();
        assert!(check_equal_user_strategies(
            user1_reward_info.strategies,
            vec![
                UserStrategyInfo {
                    strategy_name: "sid1".to_string(),
                    shares: Decimal::from_ratio(2000_u128, 1_u128),
                    airdrop_pointer: vec![]
                },
                UserStrategyInfo {
                    strategy_name: "sid2".to_string(),
                    shares: Decimal::from_ratio(3000_u128, 1_u128),
                    airdrop_pointer: vec![]
                },
                UserStrategyInfo {
                    strategy_name: "sid3".to_string(),
                    shares: Decimal::from_ratio(5500_u128, 1_u128),
                    airdrop_pointer: vec![
                        DecCoin::new(Decimal::from_ratio(200_u128, 3000_u128), "anc".to_string()),
                        DecCoin::new(Decimal::from_ratio(600_u128, 3000_u128), "mir".to_string()),
                    ]
                },
            ]
        ));
        assert_eq!(user1_reward_info.pending_rewards, Uint128::new(200_u128));
        assert_eq!(user1_reward_info.user_portfolio.len(), 3);
        assert!(check_equal_vec(
            user1_reward_info.user_portfolio,
            vec![
                UserStrategyPortfolio {
                    strategy_name: "sid1".to_string(),
                    deposit_fraction: Decimal::from_ratio(1_u128, 2_u128)
                },
                UserStrategyPortfolio {
                    strategy_name: "sid2".to_string(),
                    deposit_fraction: Decimal::from_ratio(1_u128, 4_u128)
                },
                UserStrategyPortfolio {
                    strategy_name: "sid3".to_string(),
                    deposit_fraction: Decimal::from_ratio(1_u128, 4_u128)
                },
            ]
        ));
        assert!(check_equal_vec(
            user1_reward_info.pending_airdrops,
            vec![
                Coin::new(133_u128, "anc".to_string()),
                Coin::new(150_u128, "mir".to_string())
            ]
        ));
        let state_response: GetStateResponse =
            from_binary(&query(deps.as_ref(), env.clone(), QueryMsg::GetState {}).unwrap())
                .unwrap();
        assert_ne!(state_response.state, None);
        let state = state_response.state.unwrap();
        assert_eq!(state.total_accumulated_rewards, Uint128::new(700_u128));

        /*
            Test - 2. User deposits to money and splits it across his portfolio
        */
        let mut contracts_to_token: HashMap<Addr, Uint128> = HashMap::new();
        contracts_to_token.insert(sic1_address.clone(), Uint128::new(0_u128));
        contracts_to_token.insert(sic2_address.clone(), Uint128::new(0_u128));
        deps.querier.update_wasm(Some(contracts_to_token), None);

        STATE.update(
            deps.as_mut().storage,
            |mut state| -> Result<_, ContractError> {
                state.total_accumulated_rewards = Uint128::new(100_u128);
                Ok(state)
            },
        );

        STRATEGY_MAP.save(
            deps.as_mut().storage,
            "sid1",
            &StrategyInfo {
                name: "sid1".to_string(),
                sic_contract_address: sic1_address.clone(),
                unbonding_period: None,
                is_active: true,
                total_shares: Decimal::from_ratio(1000_u128, 1_u128),
                global_airdrop_pointer: vec![
                    DecCoin::new(Decimal::from_ratio(100_u128, 1000_u128), "anc".to_string()),
                    DecCoin::new(Decimal::from_ratio(300_u128, 1000_u128), "mir".to_string()),
                ],
                total_airdrops_accumulated: vec![
                    Coin::new(200_u128, "anc".to_string()),
                    Coin::new(400_u128, "mir".to_string()),
                ],
                shares_per_token_ratio: Decimal::from_ratio(10_u128, 1_u128),
            },
        );
        STRATEGY_MAP.save(
            deps.as_mut().storage,
            "sid2",
            &StrategyInfo {
                name: "sid2".to_string(),
                sic_contract_address: sic2_address.clone(),
                unbonding_period: None,
                is_active: true,
                total_shares: Decimal::from_ratio(1000_u128, 1_u128),
                global_airdrop_pointer: vec![
                    DecCoin::new(Decimal::from_ratio(200_u128, 1000_u128), "anc".to_string()),
                    DecCoin::new(Decimal::from_ratio(400_u128, 1000_u128), "mir".to_string()),
                ],
                total_airdrops_accumulated: vec![
                    Coin::new(100_u128, "anc".to_string()),
                    Coin::new(100_u128, "mir".to_string()),
                ],
                shares_per_token_ratio: Decimal::from_ratio(10_u128, 1_u128),
            },
        );
        USER_REWARD_INFO_MAP.save(
            deps.as_mut().storage,
            &user1,
            &UserRewardInfo {
                user_portfolio: vec![
                    UserStrategyPortfolio {
                        strategy_name: "sid1".to_string(),
                        deposit_fraction: Decimal::from_ratio(1_u128, 4_u128),
                    },
                    UserStrategyPortfolio {
                        strategy_name: "sid2".to_string(),
                        deposit_fraction: Decimal::from_ratio(1_u128, 2_u128),
                    },
                ],
                strategies: vec![],
                pending_airdrops: vec![],
                pending_rewards: Uint128::new(300_u128),
            },
        );
        let res = execute(
            deps.as_mut(),
            env.clone(),
            mock_info(get_pools_contract_address().as_ref(), &[]),
            ExecuteMsg::UpdateUserRewards {
                update_user_rewards_requests: vec![UpdateUserRewardsRequest {
                    user: user1.clone(),
                    funds: Uint128::new(100_u128),
                    strategy_name: None,
                }],
            },
        )
        .unwrap();
        assert_eq!(res.messages.len(), 2);
        assert!(check_equal_vec(
            res.messages,
            vec![
                SubMsg::new(WasmMsg::Execute {
                    contract_addr: String::from(sic1_address.clone()),
                    msg: to_binary(&sic_execute_msg::TransferRewards {}).unwrap(),
                    funds: vec![Coin::new(25_u128, "uluna".to_string())]
                }),
                SubMsg::new(WasmMsg::Execute {
                    contract_addr: String::from(sic2_address.clone()),
                    msg: to_binary(&sic_execute_msg::TransferRewards {}).unwrap(),
                    funds: vec![Coin::new(50_u128, "uluna".to_string())]
                }),
            ]
        ));
        let sid1_strategy_opt = STRATEGY_MAP
            .may_load(deps.as_mut().storage, "sid1")
            .unwrap();
        assert_ne!(sid1_strategy_opt, None);
        let sid1_strategy = sid1_strategy_opt.unwrap();
        assert_eq!(
            sid1_strategy.total_shares,
            Decimal::from_ratio(1250_u128, 1_u128)
        );
        assert_eq!(
            sid1_strategy.shares_per_token_ratio,
            Decimal::from_ratio(10_u128, 1_u128)
        );
        let sid2_strategy_opt = STRATEGY_MAP
            .may_load(deps.as_mut().storage, "sid2")
            .unwrap();
        assert_ne!(sid2_strategy_opt, None);
        let sid2_strategy = sid2_strategy_opt.unwrap();
        assert_eq!(
            sid2_strategy.total_shares,
            Decimal::from_ratio(1500_u128, 1_u128)
        );
        assert_eq!(
            sid2_strategy.shares_per_token_ratio,
            Decimal::from_ratio(10_u128, 1_u128)
        );
        let user1_reward_info_opt = USER_REWARD_INFO_MAP
            .may_load(deps.as_mut().storage, &user1)
            .unwrap();
        assert_ne!(user1_reward_info_opt, None);
        let user1_reward_info = user1_reward_info_opt.unwrap();
        assert!(check_equal_user_strategies(
            user1_reward_info.strategies,
            vec![
                UserStrategyInfo {
                    strategy_name: "sid1".to_string(),
                    shares: Decimal::from_ratio(250_u128, 1_u128),
                    airdrop_pointer: vec![
                        DecCoin::new(Decimal::from_ratio(100_u128, 1000_u128), "anc".to_string()),
                        DecCoin::new(Decimal::from_ratio(300_u128, 1000_u128), "mir".to_string()),
                    ]
                },
                UserStrategyInfo {
                    strategy_name: "sid2".to_string(),
                    shares: Decimal::from_ratio(500_u128, 1_u128),
                    airdrop_pointer: vec![
                        DecCoin::new(Decimal::from_ratio(200_u128, 1000_u128), "anc".to_string()),
                        DecCoin::new(Decimal::from_ratio(400_u128, 1000_u128), "mir".to_string()),
                    ]
                }
            ]
        ));
        assert_eq!(user1_reward_info.pending_rewards, Uint128::new(325_u128));
        assert!(check_equal_vec(
            user1_reward_info.pending_airdrops,
            vec![
                Coin::new(0_u128, "anc".to_string()),
                Coin::new(0_u128, "mir".to_string()),
            ]
        ));
        let state_response: GetStateResponse =
            from_binary(&query(deps.as_ref(), env.clone(), QueryMsg::GetState {}).unwrap())
                .unwrap();
        assert_ne!(state_response.state, None);
        let state = state_response.state.unwrap();
        assert_eq!(state.total_accumulated_rewards, Uint128::new(200_u128));

        /*
            Test - 3. User deposits to money but has an empty portfolio
        */
        let mut contracts_to_token: HashMap<Addr, Uint128> = HashMap::new();
        contracts_to_token.insert(sic1_address.clone(), Uint128::new(0_u128));
        contracts_to_token.insert(sic2_address.clone(), Uint128::new(0_u128));
        deps.querier.update_wasm(Some(contracts_to_token), None);

        STATE.update(
            deps.as_mut().storage,
            |mut state| -> Result<_, ContractError> {
                state.total_accumulated_rewards = Uint128::new(100_u128);
                Ok(state)
            },
        );

        STRATEGY_MAP.save(
            deps.as_mut().storage,
            "sid1",
            &StrategyInfo {
                name: "sid1".to_string(),
                sic_contract_address: sic1_address.clone(),
                unbonding_period: None,
                is_active: true,
                total_shares: Decimal::from_ratio(1000_u128, 1_u128),
                global_airdrop_pointer: vec![
                    DecCoin::new(Decimal::from_ratio(100_u128, 1000_u128), "anc".to_string()),
                    DecCoin::new(Decimal::from_ratio(300_u128, 1000_u128), "mir".to_string()),
                ],
                total_airdrops_accumulated: vec![
                    Coin::new(200_u128, "anc".to_string()),
                    Coin::new(400_u128, "mir".to_string()),
                ],
                shares_per_token_ratio: Decimal::from_ratio(10_u128, 1_u128),
            },
        );
        STRATEGY_MAP.save(
            deps.as_mut().storage,
            "sid2",
            &StrategyInfo {
                name: "sid2".to_string(),
                sic_contract_address: sic2_address.clone(),
                unbonding_period: None,
                is_active: true,
                total_shares: Decimal::from_ratio(1000_u128, 1_u128),
                global_airdrop_pointer: vec![
                    DecCoin::new(Decimal::from_ratio(200_u128, 1000_u128), "anc".to_string()),
                    DecCoin::new(Decimal::from_ratio(400_u128, 1000_u128), "mir".to_string()),
                ],
                total_airdrops_accumulated: vec![
                    Coin::new(100_u128, "anc".to_string()),
                    Coin::new(100_u128, "mir".to_string()),
                ],
                shares_per_token_ratio: Decimal::from_ratio(10_u128, 1_u128),
            },
        );
        USER_REWARD_INFO_MAP.save(
            deps.as_mut().storage,
            &user1,
            &UserRewardInfo {
                user_portfolio: vec![],
                strategies: vec![],
                pending_airdrops: vec![],
                pending_rewards: Uint128::new(300_u128),
            },
        );
        let res = execute(
            deps.as_mut(),
            env.clone(),
            mock_info(get_pools_contract_address().as_ref(), &[]),
            ExecuteMsg::UpdateUserRewards {
                update_user_rewards_requests: vec![UpdateUserRewardsRequest {
                    user: user1.clone(),
                    funds: Uint128::new(100_u128),
                    strategy_name: None,
                }],
            },
        )
        .unwrap();
        assert_eq!(res.messages.len(), 0);
        let sid1_strategy_opt = STRATEGY_MAP
            .may_load(deps.as_mut().storage, "sid1")
            .unwrap();
        assert_ne!(sid1_strategy_opt, None);
        let sid1_strategy = sid1_strategy_opt.unwrap();
        assert_eq!(
            sid1_strategy.total_shares,
            Decimal::from_ratio(1000_u128, 1_u128)
        );
        assert_eq!(
            sid1_strategy.shares_per_token_ratio,
            Decimal::from_ratio(10_u128, 1_u128)
        );
        let sid2_strategy_opt = STRATEGY_MAP
            .may_load(deps.as_mut().storage, "sid2")
            .unwrap();
        assert_ne!(sid2_strategy_opt, None);
        let sid2_strategy = sid2_strategy_opt.unwrap();
        assert_eq!(
            sid2_strategy.total_shares,
            Decimal::from_ratio(1000_u128, 1_u128)
        );
        assert_eq!(
            sid2_strategy.shares_per_token_ratio,
            Decimal::from_ratio(10_u128, 1_u128)
        );
        let user1_reward_info_opt = USER_REWARD_INFO_MAP
            .may_load(deps.as_mut().storage, &user1)
            .unwrap();
        assert_ne!(user1_reward_info_opt, None);
        let user1_reward_info = user1_reward_info_opt.unwrap();
        assert_eq!(user1_reward_info.strategies.len(), 0);
        assert_eq!(user1_reward_info.pending_rewards, Uint128::new(400_u128));
        let state_response: GetStateResponse =
            from_binary(&query(deps.as_ref(), env.clone(), QueryMsg::GetState {}).unwrap())
                .unwrap();
        assert_ne!(state_response.state, None);
        let state = state_response.state.unwrap();
        assert_eq!(state.total_accumulated_rewards, Uint128::new(200_u128));

        /*
           Test - 4. User newly deposits with no strategy portfolio and no strategy specified.
        */
        let mut contracts_to_token: HashMap<Addr, Uint128> = HashMap::new();
        contracts_to_token.insert(sic1_address.clone(), Uint128::new(0_u128));
        contracts_to_token.insert(sic2_address.clone(), Uint128::new(0_u128));
        deps.querier.update_wasm(Some(contracts_to_token), None);

        STATE.update(
            deps.as_mut().storage,
            |mut state| -> Result<_, ContractError> {
                state.total_accumulated_rewards = Uint128::new(100_u128);
                Ok(state)
            },
        );

        STRATEGY_MAP.save(
            deps.as_mut().storage,
            "sid1",
            &StrategyInfo {
                name: "sid1".to_string(),
                sic_contract_address: sic1_address.clone(),
                unbonding_period: None,
                is_active: true,
                total_shares: Decimal::from_ratio(1000_u128, 1_u128),
                global_airdrop_pointer: vec![],
                total_airdrops_accumulated: vec![],
                shares_per_token_ratio: Decimal::from_ratio(10_u128, 1_u128),
            },
        );
        STRATEGY_MAP.save(
            deps.as_mut().storage,
            "sid2",
            &StrategyInfo {
                name: "sid2".to_string(),
                sic_contract_address: sic2_address.clone(),
                unbonding_period: None,
                is_active: true,
                total_shares: Decimal::from_ratio(1000_u128, 1_u128),
                global_airdrop_pointer: vec![],
                total_airdrops_accumulated: vec![],
                shares_per_token_ratio: Decimal::from_ratio(10_u128, 1_u128),
            },
        );
        USER_REWARD_INFO_MAP.remove(deps.as_mut().storage, &user1);
        let res = execute(
            deps.as_mut(),
            env.clone(),
            mock_info(get_pools_contract_address().as_ref(), &[]),
            ExecuteMsg::UpdateUserRewards {
                update_user_rewards_requests: vec![UpdateUserRewardsRequest {
                    user: user1.clone(),
                    funds: Uint128::new(100_u128),
                    strategy_name: None,
                }],
            },
        )
        .unwrap();
        assert_eq!(res.messages.len(), 0);
        let sid1_strategy_opt = STRATEGY_MAP
            .may_load(deps.as_mut().storage, "sid1")
            .unwrap();
        assert_ne!(sid1_strategy_opt, None);
        let sid1_strategy = sid1_strategy_opt.unwrap();
        assert_eq!(
            sid1_strategy.total_shares,
            Decimal::from_ratio(1000_u128, 1_u128)
        );
        assert_eq!(
            sid1_strategy.shares_per_token_ratio,
            Decimal::from_ratio(10_u128, 1_u128)
        );
        let sid2_strategy_opt = STRATEGY_MAP
            .may_load(deps.as_mut().storage, "sid2")
            .unwrap();
        assert_ne!(sid2_strategy_opt, None);
        let sid2_strategy = sid2_strategy_opt.unwrap();
        assert_eq!(
            sid2_strategy.total_shares,
            Decimal::from_ratio(1000_u128, 1_u128)
        );
        assert_eq!(
            sid2_strategy.shares_per_token_ratio,
            Decimal::from_ratio(10_u128, 1_u128)
        );
        let user1_reward_info_opt = USER_REWARD_INFO_MAP
            .may_load(deps.as_mut().storage, &user1)
            .unwrap();
        assert_ne!(user1_reward_info_opt, None);
        let user1_reward_info = user1_reward_info_opt.unwrap();
        assert_eq!(user1_reward_info.strategies.len(), 0);
        assert_eq!(user1_reward_info.pending_rewards, Uint128::new(100_u128));
        assert_eq!(user1_reward_info.user_portfolio.len(), 0);
        let state_response: GetStateResponse =
            from_binary(&query(deps.as_ref(), env.clone(), QueryMsg::GetState {}).unwrap())
                .unwrap();
        assert_ne!(state_response.state, None);
        let state = state_response.state.unwrap();
        assert_eq!(state.total_accumulated_rewards, Uint128::new(200_u128));

        /*
           Test - 4. User deposits across his portfolio with existing deposits
        */
        let mut contracts_to_token: HashMap<Addr, Uint128> = HashMap::new();
        contracts_to_token.insert(sic1_address.clone(), Uint128::new(200_u128));
        contracts_to_token.insert(sic2_address.clone(), Uint128::new(100_u128));
        deps.querier.update_wasm(Some(contracts_to_token), None);

        STATE.update(
            deps.as_mut().storage,
            |mut state| -> Result<_, ContractError> {
                state.total_accumulated_rewards = Uint128::new(100_u128);
                Ok(state)
            },
        );

        STRATEGY_MAP.save(
            deps.as_mut().storage,
            "sid1",
            &StrategyInfo {
                name: "sid1".to_string(),
                sic_contract_address: sic1_address.clone(),
                unbonding_period: None,
                is_active: true,
                total_shares: Decimal::from_ratio(1000_u128, 1_u128),
                global_airdrop_pointer: vec![
                    DecCoin::new(Decimal::from_ratio(100_u128, 1000_u128), "anc".to_string()),
                    DecCoin::new(Decimal::from_ratio(300_u128, 1000_u128), "mir".to_string()),
                ],
                total_airdrops_accumulated: vec![
                    Coin::new(100_u128, "anc".to_string()),
                    Coin::new(300_u128, "mir".to_string()),
                ],
                shares_per_token_ratio: Decimal::from_ratio(10_u128, 1_u128),
            },
        );
        STRATEGY_MAP.save(
            deps.as_mut().storage,
            "sid2",
            &StrategyInfo {
                name: "sid2".to_string(),
                sic_contract_address: sic2_address.clone(),
                unbonding_period: None,
                is_active: true,
                total_shares: Decimal::from_ratio(1000_u128, 1_u128),
                global_airdrop_pointer: vec![
                    DecCoin::new(Decimal::from_ratio(200_u128, 1000_u128), "anc".to_string()),
                    DecCoin::new(Decimal::from_ratio(400_u128, 1000_u128), "mir".to_string()),
                ],
                total_airdrops_accumulated: vec![
                    Coin::new(200_u128, "anc".to_string()),
                    Coin::new(400_u128, "mir".to_string()),
                ],
                shares_per_token_ratio: Decimal::from_ratio(10_u128, 1_u128),
            },
        );
        USER_REWARD_INFO_MAP.save(
            deps.as_mut().storage,
            &user1,
            &UserRewardInfo {
                user_portfolio: vec![
                    UserStrategyPortfolio {
                        strategy_name: "sid1".to_string(),
                        deposit_fraction: Decimal::from_ratio(1_u128, 4_u128),
                    },
                    UserStrategyPortfolio {
                        strategy_name: "sid2".to_string(),
                        deposit_fraction: Decimal::from_ratio(1_u128, 2_u128),
                    },
                ],
                strategies: vec![
                    UserStrategyInfo {
                        strategy_name: "sid1".to_string(),
                        shares: Decimal::from_ratio(1000_u128, 1_u128),
                        airdrop_pointer: vec![],
                    },
                    UserStrategyInfo {
                        strategy_name: "sid2".to_string(),
                        shares: Decimal::from_ratio(500_u128, 1_u128),
                        airdrop_pointer: vec![],
                    },
                ],
                pending_airdrops: vec![],
                pending_rewards: Uint128::new(300_u128),
            },
        );
        let res = execute(
            deps.as_mut(),
            env.clone(),
            mock_info(get_pools_contract_address().as_ref(), &[]),
            ExecuteMsg::UpdateUserRewards {
                update_user_rewards_requests: vec![UpdateUserRewardsRequest {
                    user: user1.clone(),
                    funds: Uint128::new(100_u128),
                    strategy_name: None,
                }],
            },
        )
        .unwrap();
        assert_eq!(res.messages.len(), 2);
        assert!(check_equal_vec(
            res.messages,
            vec![
                SubMsg::new(WasmMsg::Execute {
                    contract_addr: String::from(sic1_address.clone()),
                    msg: to_binary(&sic_execute_msg::TransferRewards {}).unwrap(),
                    funds: vec![Coin::new(25_u128, "uluna".to_string())]
                }),
                SubMsg::new(WasmMsg::Execute {
                    contract_addr: String::from(sic2_address.clone()),
                    msg: to_binary(&sic_execute_msg::TransferRewards {}).unwrap(),
                    funds: vec![Coin::new(50_u128, "uluna".to_string())]
                }),
            ]
        ));
        let sid1_strategy_opt = STRATEGY_MAP
            .may_load(deps.as_mut().storage, "sid1")
            .unwrap();
        assert_ne!(sid1_strategy_opt, None);
        let sid1_strategy = sid1_strategy_opt.unwrap();
        assert_eq!(
            sid1_strategy.total_shares,
            Decimal::from_ratio(1125_u128, 1_u128)
        );
        assert_eq!(
            sid1_strategy.shares_per_token_ratio,
            Decimal::from_ratio(5_u128, 1_u128)
        );
        let sid2_strategy_opt = STRATEGY_MAP
            .may_load(deps.as_mut().storage, "sid2")
            .unwrap();
        assert_ne!(sid2_strategy_opt, None);
        let sid2_strategy = sid2_strategy_opt.unwrap();
        assert_eq!(
            sid2_strategy.total_shares,
            Decimal::from_ratio(1500_u128, 1_u128)
        );
        assert_eq!(
            sid2_strategy.shares_per_token_ratio,
            Decimal::from_ratio(10_u128, 1_u128)
        );
        let user1_reward_info_opt = USER_REWARD_INFO_MAP
            .may_load(deps.as_mut().storage, &user1)
            .unwrap();
        assert_ne!(user1_reward_info_opt, None);
        let user1_reward_info = user1_reward_info_opt.unwrap();
        assert!(check_equal_user_strategies(
            user1_reward_info.strategies,
            vec![
                UserStrategyInfo {
                    strategy_name: "sid1".to_string(),
                    shares: Decimal::from_ratio(1125_u128, 1_u128),
                    airdrop_pointer: vec![
                        DecCoin::new(Decimal::from_ratio(100_u128, 1000_u128), "anc".to_string()),
                        DecCoin::new(Decimal::from_ratio(300_u128, 1000_u128), "mir".to_string()),
                    ]
                },
                UserStrategyInfo {
                    strategy_name: "sid2".to_string(),
                    shares: Decimal::from_ratio(1000_u128, 1_u128),
                    airdrop_pointer: vec![
                        DecCoin::new(Decimal::from_ratio(200_u128, 1000_u128), "anc".to_string()),
                        DecCoin::new(Decimal::from_ratio(400_u128, 1000_u128), "mir".to_string()),
                    ]
                }
            ]
        ));
        assert_eq!(user1_reward_info.pending_rewards, Uint128::new(325_u128));
        assert!(check_equal_vec(
            user1_reward_info.pending_airdrops,
            vec![
                Coin::new(200_u128, "anc".to_string()),
                Coin::new(500_u128, "mir".to_string()),
            ]
        ));
        let state_response: GetStateResponse =
            from_binary(&query(deps.as_ref(), env.clone(), QueryMsg::GetState {}).unwrap())
                .unwrap();
        assert_ne!(state_response.state, None);
        let state = state_response.state.unwrap();
        assert_eq!(state.total_accumulated_rewards, Uint128::new(200_u128));

        /*
            Test - 4. Multiple user deposits across their existing portfolios with existing deposits
        */
        let mut contracts_to_token: HashMap<Addr, Uint128> = HashMap::new();
        contracts_to_token.insert(sic1_address.clone(), Uint128::new(0_u128));
        contracts_to_token.insert(sic2_address.clone(), Uint128::new(0_u128));
        contracts_to_token.insert(sic3_address.clone(), Uint128::new(0_u128));
        deps.querier.update_wasm(Some(contracts_to_token), None);

        STATE.update(
            deps.as_mut().storage,
            |mut state| -> Result<_, ContractError> {
                state.total_accumulated_rewards = Uint128::new(100_u128);
                Ok(state)
            },
        );

        STRATEGY_MAP.save(
            deps.as_mut().storage,
            "sid1",
            &StrategyInfo {
                name: "sid1".to_string(),
                sic_contract_address: sic1_address.clone(),
                unbonding_period: None,
                is_active: true,
                total_shares: Decimal::from_ratio(8000_u128, 1_u128),
                global_airdrop_pointer: vec![
                    DecCoin::new(Decimal::from_ratio(100_u128, 8000_u128), "anc".to_string()),
                    DecCoin::new(Decimal::from_ratio(300_u128, 8000_u128), "mir".to_string()),
                ],
                total_airdrops_accumulated: vec![
                    Coin::new(100_u128, "anc".to_string()),
                    Coin::new(300_u128, "mir".to_string()),
                ],
                shares_per_token_ratio: Decimal::from_ratio(10_u128, 1_u128),
            },
        );
        STRATEGY_MAP.save(
            deps.as_mut().storage,
            "sid2",
            &StrategyInfo {
                name: "sid2".to_string(),
                sic_contract_address: sic2_address.clone(),
                unbonding_period: None,
                is_active: true,
                total_shares: Decimal::from_ratio(7000_u128, 1_u128),
                global_airdrop_pointer: vec![
                    DecCoin::new(Decimal::from_ratio(200_u128, 7000_u128), "anc".to_string()),
                    DecCoin::new(Decimal::from_ratio(400_u128, 7000_u128), "mir".to_string()),
                ],
                total_airdrops_accumulated: vec![
                    Coin::new(200_u128, "anc".to_string()),
                    Coin::new(400_u128, "mir".to_string()),
                ],
                shares_per_token_ratio: Decimal::from_ratio(10_u128, 1_u128),
            },
        );
        STRATEGY_MAP.save(
            deps.as_mut().storage,
            "sid3",
            &StrategyInfo {
                name: "sid3".to_string(),
                sic_contract_address: sic3_address.clone(),
                unbonding_period: None,
                is_active: true,
                total_shares: Decimal::from_ratio(5000_u128, 1_u128),
                global_airdrop_pointer: vec![
                    DecCoin::new(Decimal::from_ratio(300_u128, 5000_u128), "anc".to_string()),
                    DecCoin::new(Decimal::from_ratio(500_u128, 5000_u128), "mir".to_string()),
                ],
                total_airdrops_accumulated: vec![
                    Coin::new(300_u128, "anc".to_string()),
                    Coin::new(500_u128, "mir".to_string()),
                ],
                shares_per_token_ratio: Decimal::from_ratio(10_u128, 1_u128),
            },
        );
        USER_REWARD_INFO_MAP.save(
            deps.as_mut().storage,
            &user1,
            &UserRewardInfo {
                user_portfolio: vec![
                    UserStrategyPortfolio {
                        strategy_name: "sid1".to_string(),
                        deposit_fraction: Decimal::from_ratio(1_u128, 4_u128),
                    },
                    UserStrategyPortfolio {
                        strategy_name: "sid2".to_string(),
                        deposit_fraction: Decimal::from_ratio(1_u128, 2_u128),
                    },
                ],
                strategies: vec![
                    UserStrategyInfo {
                        strategy_name: "sid1".to_string(),
                        shares: Decimal::from_ratio(2000_u128, 1_u128),
                        airdrop_pointer: vec![],
                    },
                    UserStrategyInfo {
                        strategy_name: "sid2".to_string(),
                        shares: Decimal::from_ratio(3000_u128, 1_u128),
                        airdrop_pointer: vec![],
                    },
                ],
                pending_airdrops: vec![],
                pending_rewards: Uint128::new(300_u128),
            },
        );
        USER_REWARD_INFO_MAP.save(
            deps.as_mut().storage,
            &user2,
            &UserRewardInfo {
                user_portfolio: vec![
                    UserStrategyPortfolio {
                        strategy_name: "sid1".to_string(),
                        deposit_fraction: Decimal::from_ratio(1_u128, 2_u128),
                    },
                    UserStrategyPortfolio {
                        strategy_name: "sid2".to_string(),
                        deposit_fraction: Decimal::from_ratio(1_u128, 4_u128),
                    },
                    UserStrategyPortfolio {
                        strategy_name: "sid3".to_string(),
                        deposit_fraction: Decimal::from_ratio(1_u128, 8_u128),
                    },
                ],
                strategies: vec![
                    UserStrategyInfo {
                        strategy_name: "sid1".to_string(),
                        shares: Decimal::from_ratio(1000_u128, 1_u128),
                        airdrop_pointer: vec![],
                    },
                    UserStrategyInfo {
                        strategy_name: "sid2".to_string(),
                        shares: Decimal::from_ratio(2000_u128, 1_u128),
                        airdrop_pointer: vec![],
                    },
                    UserStrategyInfo {
                        strategy_name: "sid3".to_string(),
                        shares: Decimal::from_ratio(2000_u128, 1_u128),
                        airdrop_pointer: vec![],
                    },
                ],
                pending_airdrops: vec![],
                pending_rewards: Uint128::new(500_u128),
            },
        );
        USER_REWARD_INFO_MAP.save(
            deps.as_mut().storage,
            &user3,
            &UserRewardInfo {
                user_portfolio: vec![
                    UserStrategyPortfolio {
                        strategy_name: "sid1".to_string(),
                        deposit_fraction: Decimal::from_ratio(1_u128, 2_u128),
                    },
                    UserStrategyPortfolio {
                        strategy_name: "sid2".to_string(),
                        deposit_fraction: Decimal::from_ratio(1_u128, 4_u128),
                    },
                    UserStrategyPortfolio {
                        strategy_name: "sid3".to_string(),
                        deposit_fraction: Decimal::from_ratio(1_u128, 4_u128),
                    },
                ],
                strategies: vec![
                    UserStrategyInfo {
                        strategy_name: "sid1".to_string(),
                        shares: Decimal::from_ratio(1000_u128, 1_u128),
                        airdrop_pointer: vec![],
                    },
                    UserStrategyInfo {
                        strategy_name: "sid2".to_string(),
                        shares: Decimal::from_ratio(2000_u128, 1_u128),
                        airdrop_pointer: vec![],
                    },
                ],
                pending_airdrops: vec![],
                pending_rewards: Uint128::new(0_u128),
            },
        );
        let res = execute(
            deps.as_mut(),
            env.clone(),
            mock_info(get_pools_contract_address().as_ref(), &[]),
            ExecuteMsg::UpdateUserRewards {
                update_user_rewards_requests: vec![
                    UpdateUserRewardsRequest {
                        user: user1.clone(),
                        funds: Uint128::new(100_u128),
                        strategy_name: None,
                    },
                    UpdateUserRewardsRequest {
                        user: user2.clone(),
                        funds: Uint128::new(400_u128),
                        strategy_name: None,
                    },
                    UpdateUserRewardsRequest {
                        user: user3.clone(),
                        funds: Uint128::new(600_u128),
                        strategy_name: None,
                    },
                ],
            },
        )
        .unwrap();
        assert_eq!(res.messages.len(), 3);
        assert!(check_equal_vec(
            res.messages,
            vec![
                SubMsg::new(WasmMsg::Execute {
                    contract_addr: String::from(sic1_address.clone()),
                    msg: to_binary(&sic_execute_msg::TransferRewards {}).unwrap(),
                    funds: vec![Coin::new(525_u128, "uluna".to_string())]
                }),
                SubMsg::new(WasmMsg::Execute {
                    contract_addr: String::from(sic2_address.clone()),
                    msg: to_binary(&sic_execute_msg::TransferRewards {}).unwrap(),
                    funds: vec![Coin::new(300_u128, "uluna".to_string())]
                }),
                SubMsg::new(WasmMsg::Execute {
                    contract_addr: String::from(sic3_address.clone()),
                    msg: to_binary(&sic_execute_msg::TransferRewards {}).unwrap(),
                    funds: vec![Coin::new(200_u128, "uluna".to_string())]
                }),
            ]
        ));
        let state_response: GetStateResponse =
            from_binary(&query(deps.as_ref(), env.clone(), QueryMsg::GetState {}).unwrap())
                .unwrap();
        assert_ne!(state_response.state, None);
        let state = state_response.state.unwrap();
        assert_eq!(state.total_accumulated_rewards, Uint128::new(1200_u128));
        let sid1_strategy_opt = STRATEGY_MAP
            .may_load(deps.as_mut().storage, "sid1")
            .unwrap();
        assert_ne!(sid1_strategy_opt, None);
        let sid1_strategy = sid1_strategy_opt.unwrap();
        assert_eq!(
            sid1_strategy.total_shares,
            Decimal::from_ratio(13250_u128, 1_u128)
        );
        assert_eq!(
            sid1_strategy.shares_per_token_ratio,
            Decimal::from_ratio(10_u128, 1_u128)
        );
        let sid2_strategy_opt = STRATEGY_MAP
            .may_load(deps.as_mut().storage, "sid2")
            .unwrap();
        assert_ne!(sid2_strategy_opt, None);
        let sid2_strategy = sid2_strategy_opt.unwrap();
        assert_eq!(
            sid2_strategy.total_shares,
            Decimal::from_ratio(10000_u128, 1_u128)
        );
        assert_eq!(
            sid2_strategy.shares_per_token_ratio,
            Decimal::from_ratio(10_u128, 1_u128)
        );
        let sid3_strategy_opt = STRATEGY_MAP
            .may_load(deps.as_mut().storage, "sid3")
            .unwrap();
        assert_ne!(sid3_strategy_opt, None);
        let sid3_strategy = sid3_strategy_opt.unwrap();
        assert_eq!(
            sid3_strategy.total_shares,
            Decimal::from_ratio(7000_u128, 1_u128)
        );
        assert_eq!(
            sid3_strategy.shares_per_token_ratio,
            Decimal::from_ratio(10_u128, 1_u128)
        );
        let user1_reward_info_opt = USER_REWARD_INFO_MAP
            .may_load(deps.as_mut().storage, &user1)
            .unwrap();
        assert_ne!(user1_reward_info_opt, None);
        let user1_reward_info = user1_reward_info_opt.unwrap();
        assert!(check_equal_user_strategies(
            user1_reward_info.strategies,
            vec![
                UserStrategyInfo {
                    strategy_name: "sid1".to_string(),
                    shares: Decimal::from_ratio(2250_u128, 1_u128),
                    airdrop_pointer: vec![
                        DecCoin::new(Decimal::from_ratio(100_u128, 8000_u128), "anc".to_string()),
                        DecCoin::new(Decimal::from_ratio(300_u128, 8000_u128), "mir".to_string()),
                    ]
                },
                UserStrategyInfo {
                    strategy_name: "sid2".to_string(),
                    shares: Decimal::from_ratio(3500_u128, 1_u128),
                    airdrop_pointer: vec![
                        DecCoin::new(Decimal::from_ratio(200_u128, 7000_u128), "anc".to_string()),
                        DecCoin::new(Decimal::from_ratio(400_u128, 7000_u128), "mir".to_string()),
                    ]
                }
            ]
        ));
        assert_eq!(user1_reward_info.pending_rewards, Uint128::new(325_u128));
        assert!(check_equal_vec(
            user1_reward_info.pending_airdrops,
            vec![
                Coin::new(110_u128, "anc".to_string()),
                Coin::new(246_u128, "mir".to_string()),
            ]
        ));
        let user2_reward_info_opt = USER_REWARD_INFO_MAP
            .may_load(deps.as_mut().storage, &user2)
            .unwrap();
        assert_ne!(user2_reward_info_opt, None);
        let user2_reward_info = user2_reward_info_opt.unwrap();
        assert!(check_equal_user_strategies(
            user2_reward_info.strategies,
            vec![
                UserStrategyInfo {
                    strategy_name: "sid1".to_string(),
                    shares: Decimal::from_ratio(3000_u128, 1_u128),
                    airdrop_pointer: vec![
                        DecCoin::new(Decimal::from_ratio(100_u128, 8000_u128), "anc".to_string()),
                        DecCoin::new(Decimal::from_ratio(300_u128, 8000_u128), "mir".to_string()),
                    ]
                },
                UserStrategyInfo {
                    strategy_name: "sid2".to_string(),
                    shares: Decimal::from_ratio(3000_u128, 1_u128),
                    airdrop_pointer: vec![
                        DecCoin::new(Decimal::from_ratio(200_u128, 7000_u128), "anc".to_string()),
                        DecCoin::new(Decimal::from_ratio(400_u128, 7000_u128), "mir".to_string()),
                    ]
                },
                UserStrategyInfo {
                    strategy_name: "sid3".to_string(),
                    shares: Decimal::from_ratio(2500_u128, 1_u128),
                    airdrop_pointer: vec![
                        DecCoin::new(Decimal::from_ratio(300_u128, 5000_u128), "anc".to_string()),
                        DecCoin::new(Decimal::from_ratio(500_u128, 5000_u128), "mir".to_string()),
                    ]
                }
            ]
        ));
        assert_eq!(user2_reward_info.pending_rewards, Uint128::new(550_u128));
        assert!(check_equal_vec(
            user2_reward_info.pending_airdrops,
            vec![
                Coin::new(189_u128, "anc".to_string()),
                Coin::new(351_u128, "mir".to_string()),
            ]
        ));
        let user3_reward_info_opt = USER_REWARD_INFO_MAP
            .may_load(deps.as_mut().storage, &user3)
            .unwrap();
        assert_ne!(user3_reward_info_opt, None);
        let user3_reward_info = user3_reward_info_opt.unwrap();
        assert!(check_equal_user_strategies(
            user3_reward_info.strategies,
            vec![
                UserStrategyInfo {
                    strategy_name: "sid1".to_string(),
                    shares: Decimal::from_ratio(4000_u128, 1_u128),
                    airdrop_pointer: vec![
                        DecCoin::new(Decimal::from_ratio(100_u128, 8000_u128), "anc".to_string()),
                        DecCoin::new(Decimal::from_ratio(300_u128, 8000_u128), "mir".to_string()),
                    ]
                },
                UserStrategyInfo {
                    strategy_name: "sid2".to_string(),
                    shares: Decimal::from_ratio(3500_u128, 1_u128),
                    airdrop_pointer: vec![
                        DecCoin::new(Decimal::from_ratio(200_u128, 7000_u128), "anc".to_string()),
                        DecCoin::new(Decimal::from_ratio(400_u128, 7000_u128), "mir".to_string()),
                    ]
                },
                UserStrategyInfo {
                    strategy_name: "sid3".to_string(),
                    shares: Decimal::from_ratio(1500_u128, 1_u128),
                    airdrop_pointer: vec![
                        DecCoin::new(Decimal::from_ratio(300_u128, 5000_u128), "anc".to_string()),
                        DecCoin::new(Decimal::from_ratio(500_u128, 5000_u128), "mir".to_string()),
                    ]
                }
            ]
        ));
        assert_eq!(user3_reward_info.pending_rewards, Uint128::new(0_u128));
        assert!(check_equal_vec(
            user3_reward_info.pending_airdrops,
            vec![
                Coin::new(69_u128, "anc".to_string()),
                Coin::new(151_u128, "mir".to_string()),
            ]
        ));
    }

    #[test]
    fn test__try_remove_strategy_fail() {
        let mut deps = mock_dependencies(&[]);
        let info = mock_info("creator", &coins(1000, "earth"));
        let env = mock_env();

        let res = instantiate_contract(
            &mut deps,
            &info,
            &env,
            Some(String::from("uluna")),
            Some(String::from("pools_contract")),
            None,
        );

        /*
            Test - 1. Unauthorized
        */
        let mut err = execute(
            deps.as_mut(),
            env.clone(),
            mock_info("not-creator", &[]),
            ExecuteMsg::RemoveStrategy {
                strategy_name: "sid".to_string(),
            },
        )
        .unwrap_err();
        assert!(matches!(err, ContractError::Unauthorized {}));
    }

    #[test]
    fn test__try_remove_strategy_success() {
        let mut deps = mock_dependencies(&[]);
        let info = mock_info("creator", &coins(1000, "earth"));
        let env = mock_env();

        let res = instantiate_contract(
            &mut deps,
            &info,
            &env,
            Some(String::from("uluna")),
            Some(String::from("pools_contract")),
            None,
        );

        STRATEGY_MAP.save(
            deps.as_mut().storage,
            "sid",
            &StrategyInfo::default("sid".to_string()),
        );
        let strategy_info_op = STRATEGY_MAP.may_load(deps.as_mut().storage, "sid").unwrap();
        assert_ne!(strategy_info_op, None);

        let res = execute(
            deps.as_mut(),
            env.clone(),
            mock_info("creator", &[]),
            ExecuteMsg::RemoveStrategy {
                strategy_name: "sid".to_string(),
            },
        )
        .unwrap();
        let strategy_info_op = STRATEGY_MAP.may_load(deps.as_mut().storage, "sid").unwrap();
        assert_eq!(strategy_info_op, None);
    }

    #[test]
    fn test__try_deactivate_strategy_fail() {
        let mut deps = mock_dependencies(&[]);
        let info = mock_info("creator", &coins(1000, "earth"));
        let env = mock_env();

        let res = instantiate_contract(
            &mut deps,
            &info,
            &env,
            Some(String::from("uluna")),
            Some(String::from("pools_contract")),
            None,
        );

        let strategy_name: String = String::from("sid");

        /*
           Test - 1. Unauthorized
        */
        let mut err = execute(
            deps.as_mut(),
            env.clone(),
            mock_info("not-creator", &[]),
            ExecuteMsg::DeactivateStrategy {
                strategy_name: strategy_name.clone(),
            },
        )
        .unwrap_err();
        assert!(matches!(err, ContractError::Unauthorized {}));

        /*
           Test - 2. Strategy info does not exist
        */
        let mut err = execute(
            deps.as_mut(),
            env.clone(),
            mock_info("creator", &[]),
            ExecuteMsg::DeactivateStrategy {
                strategy_name: strategy_name.clone(),
            },
        )
        .unwrap_err();
        assert!(matches!(
            err,
            ContractError::StrategyInfoDoesNotExist(String { .. })
        ));
    }

    #[test]
    fn test__try_deactivate_strategy_success() {
        let mut deps = mock_dependencies(&[]);
        let info = mock_info("creator", &coins(1000, "earth"));
        let env = mock_env();

        let res = instantiate_contract(
            &mut deps,
            &info,
            &env,
            Some(String::from("uluna")),
            Some(String::from("pools_contract")),
            None,
        );

        let mut sid_strategy_info = StrategyInfo::default("sid".to_string());
        sid_strategy_info.is_active = true;
        STRATEGY_MAP.save(
            deps.as_mut().storage,
            "sid",
            &StrategyInfo::default("sid".to_string()),
        );

        let res = execute(
            deps.as_mut(),
            env.clone(),
            mock_info("creator", &[]),
            ExecuteMsg::DeactivateStrategy {
                strategy_name: "sid".to_string(),
            },
        )
        .unwrap();

        let strategy_info_opt = STRATEGY_MAP.may_load(deps.as_mut().storage, "sid").unwrap();
        assert_ne!(strategy_info_opt, None);
        let strategy_info = strategy_info_opt.unwrap();
        assert_eq!(strategy_info.is_active, false);
    }

    #[test]
    fn test__try_activate_strategy_fail() {
        let mut deps = mock_dependencies(&[]);
        let info = mock_info("creator", &coins(1000, "earth"));
        let env = mock_env();

        let res = instantiate_contract(
            &mut deps,
            &info,
            &env,
            Some(String::from("uluna")),
            Some(String::from("pools_contract")),
            None,
        );

        /*
           Test - 1. Unauthorized
        */
        let mut err = execute(
            deps.as_mut(),
            env.clone(),
            mock_info("not-creator", &[]),
            ExecuteMsg::ActivateStrategy {
                strategy_name: "sid".to_string(),
            },
        )
        .unwrap_err();
        assert!(matches!(err, ContractError::Unauthorized {}));

        /*
           Test - 2. Strategy info does not exist
        */
        let mut err = execute(
            deps.as_mut(),
            env.clone(),
            mock_info("creator", &[]),
            ExecuteMsg::ActivateStrategy {
                strategy_name: "sid".to_string(),
            },
        )
        .unwrap_err();
        assert!(matches!(
            err,
            ContractError::StrategyInfoDoesNotExist(String { .. })
        ));
    }

    #[test]
    fn test__try_activate_strategy_success() {
        let mut deps = mock_dependencies(&[]);
        let info = mock_info("creator", &coins(1000, "earth"));
        let env = mock_env();

        let res = instantiate_contract(
            &mut deps,
            &info,
            &env,
            Some(String::from("uluna")),
            Some(String::from("pools_contract")),
            None,
        );

        let mut sid_strategy_info = StrategyInfo::default("sid".to_string());
        sid_strategy_info.is_active = false;
        STRATEGY_MAP.save(
            deps.as_mut().storage,
            "sid",
            &StrategyInfo::default("sid".to_string()),
        );

        let res = execute(
            deps.as_mut(),
            env.clone(),
            mock_info("creator", &[]),
            ExecuteMsg::ActivateStrategy {
                strategy_name: "sid".to_string(),
            },
        )
        .unwrap();

        let strategy_info_opt = STRATEGY_MAP.may_load(deps.as_mut().storage, "sid").unwrap();
        assert_ne!(strategy_info_opt, None);
        let strategy_info = strategy_info_opt.unwrap();
        assert_eq!(strategy_info.is_active, true);
    }

    #[test]
    fn test__try_register_strategy_fail() {
        let mut deps = mock_dependencies(&[]);
        let info = mock_info("creator", &coins(1000, "earth"));
        let env = mock_env();

        let res = instantiate_contract(
            &mut deps,
            &info,
            &env,
            Some(String::from("uluna")),
            Some(String::from("pools_contract")),
            None,
        );

        /*
           Test - 1. Unauthorized
        */
        let mut err = execute(
            deps.as_mut(),
            env.clone(),
            mock_info("not-creator", &[]),
            ExecuteMsg::RegisterStrategy {
                strategy_name: "sid".to_string(),
                sic_contract_address: Addr::unchecked("abc"),
                unbonding_period: None,
            },
        )
        .unwrap_err();
        assert!(matches!(err, ContractError::Unauthorized {}));

        /*
            Test - 2. Strategy already exists
        */
        STRATEGY_MAP.save(
            deps.as_mut().storage,
            "sid",
            &StrategyInfo::default("sid".to_string()),
        );

        let mut err = execute(
            deps.as_mut(),
            env.clone(),
            mock_info("creator", &[]),
            ExecuteMsg::RegisterStrategy {
                strategy_name: "sid".to_string(),
                sic_contract_address: Addr::unchecked("abc"),
                unbonding_period: None,
            },
        )
        .unwrap_err();
        assert!(matches!(err, ContractError::StrategyInfoAlreadyExists {}));
    }

    #[test]
    fn test__try_register_strategy_success() {
        let mut deps = mock_dependencies(&[]);
        let info = mock_info("creator", &coins(1000, "earth"));
        let env = mock_env();

        let res = instantiate_contract(
            &mut deps,
            &info,
            &env,
            Some(String::from("uluna")),
            Some(String::from("pools_contract")),
            None,
        );

        let res = execute(
            deps.as_mut(),
            env.clone(),
            mock_info("creator", &[]),
            ExecuteMsg::RegisterStrategy {
                strategy_name: "sid".to_string(),
                sic_contract_address: Addr::unchecked("abc"),
                unbonding_period: Some(100u64),
            },
        )
        .unwrap();

        let strategy_info_opt = STRATEGY_MAP.may_load(deps.as_mut().storage, "sid").unwrap();
        assert_ne!(strategy_info_opt, None);
        let strategy_info = strategy_info_opt.unwrap();
        assert_eq!(
            strategy_info,
            StrategyInfo {
                name: "sid".to_string(),
                sic_contract_address: Addr::unchecked("abc"),
                unbonding_period: Some(100u64),
                is_active: false,
                total_shares: Default::default(),
                global_airdrop_pointer: vec![],
                total_airdrops_accumulated: vec![],
                shares_per_token_ratio: Decimal::from_ratio(10_u128, 1_u128),
            }
        );
    }

    #[test]
    fn test__try_update_user_airdrops_fail() {
        let mut deps = mock_dependencies(&[]);
        let info = mock_info("creator", &coins(1000, "earth"));
        let env = mock_env();

        let res = instantiate_contract(
            &mut deps,
            &info,
            &env,
            Some(String::from("uluna")),
            Some(String::from("pools_contract")),
            None,
        );

        /*
           Test - 1. Unauthorized
        */
        let mut err = execute(
            deps.as_mut(),
            env.clone(),
            mock_info("not-creator", &[]),
            ExecuteMsg::UpdateUserAirdrops {
                update_user_airdrops_requests: vec![],
            },
        )
        .unwrap_err();
        assert!(matches!(err, ContractError::Unauthorized {}));

        /*
           Test - 2. Empty request object
        */
        let res = execute(
            deps.as_mut(),
            env.clone(),
            mock_info("pools_contract", &[]),
            ExecuteMsg::UpdateUserAirdrops {
                update_user_airdrops_requests: vec![],
            },
        )
        .unwrap();
        assert_eq!(res.attributes.len(), 1);
        assert!(check_equal_vec(
            res.attributes,
            vec![Attribute {
                key: "zero_user_airdrop_requests".to_string(),
                value: "1".to_string()
            }]
        ));
    }

    #[test]
    fn test__try_update_user_airdrops_success() {
        let mut deps = mock_dependencies(&[]);
        let info = mock_info("creator", &coins(1000, "earth"));
        let env = mock_env();

        let res = instantiate_contract(
            &mut deps,
            &info,
            &env,
            Some(String::from("uluna")),
            Some(String::from("pools_contract")),
            None,
        );

        let user1 = Addr::unchecked("user-1");
        let user2 = Addr::unchecked("user-2");
        let user3 = Addr::unchecked("user-3");
        let user4 = Addr::unchecked("user-4");

        /*
           Test - 1. First airdrops
        */
        let res = execute(
            deps.as_mut(),
            env.clone(),
            mock_info("pools_contract", &[]),
            ExecuteMsg::UpdateUserAirdrops {
                update_user_airdrops_requests: vec![
                    UpdateUserAirdropsRequest {
                        user: user1.clone(),
                        pool_airdrops: vec![Coin::new(100_u128, "abc"), Coin::new(50_u128, "def")],
                    },
                    UpdateUserAirdropsRequest {
                        user: user2.clone(),
                        pool_airdrops: vec![Coin::new(50_u128, "abc"), Coin::new(50_u128, "def")],
                    },
                    UpdateUserAirdropsRequest {
                        user: user3.clone(),
                        pool_airdrops: vec![Coin::new(200_u128, "abc"), Coin::new(100_u128, "def")],
                    },
                    UpdateUserAirdropsRequest {
                        user: user4.clone(),
                        pool_airdrops: vec![],
                    },
                ],
            },
        )
        .unwrap();
        let state_response: GetStateResponse =
            from_binary(&query(deps.as_ref(), env.clone(), QueryMsg::GetState {}).unwrap())
                .unwrap();
        assert_ne!(state_response.state, None);
        let state = state_response.state.unwrap();
        assert!(check_equal_vec(
            state.total_accumulated_airdrops,
            vec![Coin::new(350_u128, "abc"), Coin::new(200_u128, "def")]
        ));
        let user_reward_info_1_opt = USER_REWARD_INFO_MAP
            .may_load(deps.as_mut().storage, &user1)
            .unwrap();
        assert_ne!(user_reward_info_1_opt, None);
        let user_reward_info_1 = user_reward_info_1_opt.unwrap();
        assert!(check_equal_vec(
            user_reward_info_1.pending_airdrops,
            vec![Coin::new(100_u128, "abc"), Coin::new(50_u128, "def")]
        ));
        let user_reward_info_2_opt = USER_REWARD_INFO_MAP
            .may_load(deps.as_mut().storage, &user2)
            .unwrap();
        assert_ne!(user_reward_info_2_opt, None);
        let user_reward_info_2 = user_reward_info_2_opt.unwrap();
        assert!(check_equal_vec(
            user_reward_info_2.pending_airdrops,
            vec![Coin::new(50_u128, "abc"), Coin::new(50_u128, "def")]
        ));
        let user_reward_info_3_opt = USER_REWARD_INFO_MAP
            .may_load(deps.as_mut().storage, &user3)
            .unwrap();
        assert_ne!(user_reward_info_3_opt, None);
        let user_reward_info_3 = user_reward_info_3_opt.unwrap();
        assert!(check_equal_vec(
            user_reward_info_3.pending_airdrops,
            vec![Coin::new(200_u128, "abc"), Coin::new(100_u128, "def")]
        ));
        let user_reward_info_4_opt = USER_REWARD_INFO_MAP
            .may_load(deps.as_mut().storage, &user4)
            .unwrap();
        assert_ne!(user_reward_info_4_opt, None);
        let user_reward_info_4 = user_reward_info_4_opt.unwrap();
        assert!(check_equal_vec(user_reward_info_4.pending_airdrops, vec![]));

        /*
           Test - 2. updating the user airdrops with existing user_airdrops
        */
        STATE.update(
            deps.as_mut().storage,
            |mut state| -> Result<_, ContractError> {
                state.total_accumulated_airdrops =
                    vec![Coin::new(100_u128, "abc"), Coin::new(200_u128, "def")];
                Ok(state)
            },
        );

        USER_REWARD_INFO_MAP.save(
            deps.as_mut().storage,
            &user1,
            &UserRewardInfo {
                user_portfolio: vec![],
                strategies: vec![],
                pending_airdrops: vec![Coin::new(10_u128, "abc"), Coin::new(200_u128, "def")],
                pending_rewards: Default::default(),
            },
        );
        USER_REWARD_INFO_MAP.save(
            deps.as_mut().storage,
            &user2,
            &UserRewardInfo {
                user_portfolio: vec![],
                strategies: vec![],
                pending_airdrops: vec![Coin::new(20_u128, "abc"), Coin::new(100_u128, "def")],
                pending_rewards: Default::default(),
            },
        );
        USER_REWARD_INFO_MAP.save(
            deps.as_mut().storage,
            &user3,
            &UserRewardInfo {
                user_portfolio: vec![],
                strategies: vec![],
                pending_airdrops: vec![Coin::new(30_u128, "abc"), Coin::new(50_u128, "def")],
                pending_rewards: Default::default(),
            },
        );
        USER_REWARD_INFO_MAP.save(
            deps.as_mut().storage,
            &user4,
            &UserRewardInfo {
                user_portfolio: vec![],
                strategies: vec![],
                pending_airdrops: vec![Coin::new(40_u128, "abc"), Coin::new(80_u128, "def")],
                pending_rewards: Default::default(),
            },
        );

        let res = execute(
            deps.as_mut(),
            env.clone(),
            mock_info("pools_contract", &[]),
            ExecuteMsg::UpdateUserAirdrops {
                update_user_airdrops_requests: vec![
                    UpdateUserAirdropsRequest {
                        user: user1.clone(),
                        pool_airdrops: vec![Coin::new(100_u128, "abc"), Coin::new(50_u128, "def")],
                    },
                    UpdateUserAirdropsRequest {
                        user: user2.clone(),
                        pool_airdrops: vec![Coin::new(50_u128, "abc"), Coin::new(50_u128, "def")],
                    },
                    UpdateUserAirdropsRequest {
                        user: user3.clone(),
                        pool_airdrops: vec![Coin::new(200_u128, "abc"), Coin::new(100_u128, "def")],
                    },
                    UpdateUserAirdropsRequest {
                        user: user4.clone(),
                        pool_airdrops: vec![],
                    },
                ],
            },
        )
        .unwrap();
        let state_response: GetStateResponse =
            from_binary(&query(deps.as_ref(), env.clone(), QueryMsg::GetState {}).unwrap())
                .unwrap();
        assert_ne!(state_response.state, None);
        let state = state_response.state.unwrap();
        assert!(check_equal_vec(
            state.total_accumulated_airdrops,
            vec![Coin::new(450_u128, "abc"), Coin::new(400_u128, "def")]
        ));
        let user_reward_info_1_opt = USER_REWARD_INFO_MAP
            .may_load(deps.as_mut().storage, &user1)
            .unwrap();
        assert_ne!(user_reward_info_1_opt, None);
        let user_reward_info_1 = user_reward_info_1_opt.unwrap();
        assert!(check_equal_vec(
            user_reward_info_1.pending_airdrops,
            vec![Coin::new(110_u128, "abc"), Coin::new(250_u128, "def")]
        ));
        let user_reward_info_2_opt = USER_REWARD_INFO_MAP
            .may_load(deps.as_mut().storage, &user2)
            .unwrap();
        assert_ne!(user_reward_info_2_opt, None);
        let user_reward_info_2 = user_reward_info_2_opt.unwrap();
        assert!(check_equal_vec(
            user_reward_info_2.pending_airdrops,
            vec![Coin::new(70_u128, "abc"), Coin::new(150_u128, "def")]
        ));
        let user_reward_info_3_opt = USER_REWARD_INFO_MAP
            .may_load(deps.as_mut().storage, &user3)
            .unwrap();
        assert_ne!(user_reward_info_3_opt, None);
        let user_reward_info_3 = user_reward_info_3_opt.unwrap();
        assert!(check_equal_vec(
            user_reward_info_3.pending_airdrops,
            vec![Coin::new(230_u128, "abc"), Coin::new(150_u128, "def")]
        ));
        let user_reward_info_4_opt = USER_REWARD_INFO_MAP
            .may_load(deps.as_mut().storage, &user4)
            .unwrap();
        assert_ne!(user_reward_info_4_opt, None);
        let user_reward_info_4 = user_reward_info_4_opt.unwrap();
        assert!(check_equal_vec(
            user_reward_info_4.pending_airdrops,
            vec![Coin::new(40_u128, "abc"), Coin::new(80_u128, "def")]
        ));
    }
}<|MERGE_RESOLUTION|>--- conflicted
+++ resolved
@@ -8,14 +8,9 @@
         QueryMsg, UpdateUserAirdropsRequest, UpdateUserRewardsRequest,
     };
     use crate::state::{
-<<<<<<< HEAD
-        Config, State, StrategyInfo, UserRewardInfo, UserStrategyInfo, UserStrategyPortfolio,
-        STATE, STRATEGY_MAP, USER_REWARD_INFO_MAP,
-=======
-        Cw20TokenContractsInfo, State, StrategyInfo, UserRewardInfo, UserStrategyInfo,
+        Config, Cw20TokenContractsInfo, State, StrategyInfo, UserRewardInfo, UserStrategyInfo,
         UserStrategyPortfolio, CW20_TOKEN_CONTRACTS_REGISTRY, STATE, STRATEGY_MAP,
         USER_REWARD_INFO_MAP,
->>>>>>> 7a214e9e
     };
     use crate::test_helpers::{check_equal_reward_info, check_equal_user_strategies};
     use crate::ContractError;
@@ -186,6 +181,7 @@
             &env,
             Some(String::from("uluna")),
             Some(String::from("pools_contract")),
+            None,
         );
 
         fn get_airdrop_claim_msg() -> Binary {
@@ -268,6 +264,7 @@
             &env,
             Some(String::from("uluna")),
             Some(String::from("pools_contract")),
+            None,
         );
 
         let anc_cw20_contract: Addr = Addr::unchecked("anc-cw20-contract");
@@ -464,6 +461,7 @@
             &env,
             Some(String::from("uluna")),
             Some(String::from("pools_contract")),
+            None,
         );
 
         /*
@@ -491,6 +489,7 @@
             &env,
             Some(String::from("uluna")),
             Some(String::from("pools_contract")),
+            None,
         );
 
         let user1 = Addr::unchecked("user1");
