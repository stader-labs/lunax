#[cfg(not(feature = "library"))]
use cosmwasm_std::entry_point;
use cosmwasm_std::{
<<<<<<< HEAD
    attr, to_binary, Addr, Attribute, BankMsg, Binary, Coin, CosmosMsg, Decimal, Deps, DepsMut,
    Env, Fraction, MessageInfo, Order, QuerierResult, Response, StdError, StdResult, Timestamp,
    Uint128, WasmMsg,
=======
    to_binary, Addr, Binary, Coin, Decimal, Deps, DepsMut, Env, MessageInfo, Order, Response,
    StdResult, Timestamp, Uint128, WasmMsg,
>>>>>>> 589ab66f
};

use crate::error::ContractError;
use crate::helpers::{
    get_sic_fulfillable_undelegated_funds, get_strategy_shares_per_token_ratio, get_strategy_split,
    get_user_staked_amount,
};
use crate::msg::{
<<<<<<< HEAD
    ExecuteMsg, GetStateResponse, GetStrategyInfoResponse, GetUndelegationBatchInfoResponse,
    GetUserRewardInfo, InstantiateMsg, QueryMsg, UpdateUserAirdropsRequest,
    UpdateUserRewardsRequest,
};
use crate::state::{
    BatchUndelegationRecord, Cw20TokenContractsInfo, State, StrategyInfo, UserRewardInfo,
    UserStrategyInfo, UserStrategyPortfolio, UserUndelegationRecord, CW20_TOKEN_CONTRACTS_REGISTRY,
    STATE, STRATEGY_MAP, UNDELEGATION_BATCH_MAP, USER_REWARD_INFO_MAP,
};
use crate::user::{allocate_user_airdrops_across_strategies, get_user_airdrops};
use cw_storage_plus::U64Key;
use serde::Serialize;
use sic_base::msg::{ExecuteMsg as sic_execute_msg, QueryMsg as sic_query_msg};
use stader_utils::coin_utils::{
    decimal_division_in_256, decimal_multiplication_in_256, decimal_subtraction_in_256,
    decimal_summation_in_256, get_decimal_from_uint128, merge_coin_vector, merge_dec_coin_vector,
    u128_from_decimal, uint128_from_decimal, CoinVecOp, DecCoin, DecCoinVecOp, Operation,
=======
    ExecuteMsg, GetConfigResponse, GetStateResponse, GetStrategiesListResponse,
    GetStrategyInfoResponse, GetUserRewardInfo, InstantiateMsg, QueryMsg,
    UpdateUserAirdropsRequest, UpdateUserRewardsRequest,
};
use crate::state::{
    Config, Cw20TokenContractsInfo, State, StrategyInfo, UserRewardInfo, UserStrategyInfo,
    UserStrategyPortfolio, CONFIG, CW20_TOKEN_CONTRACTS_REGISTRY, STATE, STRATEGY_MAP,
    USER_REWARD_INFO_MAP,
};
use crate::user::{allocate_user_airdrops_across_strategies, get_user_airdrops};
use sic_base::msg::{ExecuteMsg as sic_execute_msg, QueryMsg as sic_query_msg};
use stader_utils::coin_utils::{
    decimal_division_in_256, decimal_multiplication_in_256, decimal_summation_in_256,
    get_decimal_from_uint128, merge_coin_vector, merge_dec_coin_vector, CoinVecOp, DecCoin,
    DecCoinVecOp, Operation,
>>>>>>> 589ab66f
};
use stader_utils::helpers::send_funds_msg;
use std::cmp::min;
use std::collections::HashMap;

#[cfg_attr(not(feature = "library"), entry_point)]
pub fn instantiate(
    deps: DepsMut,
    _env: Env,
    info: MessageInfo,
    msg: InstantiateMsg,
) -> Result<Response, ContractError> {
    let config = Config {
        default_user_portfolio: msg.default_user_portfolio.unwrap_or(vec![]),
    };

    let state = State {
        manager: info.sender.clone(),
        pool_contract: msg.pools_contract,
        scc_denom: msg.strategy_denom,
        contract_genesis_block_height: _env.block.height,
        contract_genesis_timestamp: _env.block.time,
        total_accumulated_rewards: Uint128::zero(),
        total_accumulated_airdrops: vec![],
        current_undelegated_strategies: vec![],
    };
    STATE.save(deps.storage, &state)?;
    CONFIG.save(deps.storage, &config)?;

    Ok(Response::new()
        .add_attribute("method", "instantiate")
        .add_attribute("owner", info.sender))
}

#[cfg_attr(not(feature = "library"), entry_point)]
pub fn execute(
    deps: DepsMut,
    _env: Env,
    info: MessageInfo,
    msg: ExecuteMsg,
) -> Result<Response, ContractError> {
    match msg {
        ExecuteMsg::RegisterStrategy {
            strategy_name,
            unbonding_period,
            unbonding_buffer,
            sic_contract_address,
        } => try_register_strategy(
            deps,
            _env,
            info,
            strategy_name,
            sic_contract_address,
            unbonding_period,
            unbonding_buffer,
        ),
        // TODO: bchain99 - deactivate/activate can come under update_strategy
        ExecuteMsg::DeactivateStrategy { strategy_name } => {
            try_deactivate_strategy(deps, _env, info, strategy_name)
        }
        ExecuteMsg::ActivateStrategy { strategy_name } => {
            try_activate_strategy(deps, _env, info, strategy_name)
        }
        ExecuteMsg::UpdateStrategy {
            strategy_name,
            unbonding_period,
            unbonding_buffer,
            is_active,
        } => try_update_strategy(
            deps,
            _env,
            info,
            strategy_name,
            unbonding_period,
            unbonding_buffer,
            is_active,
        ),
        ExecuteMsg::RemoveStrategy { strategy_name } => {
            try_remove_strategy(deps, _env, info, strategy_name)
        }
        ExecuteMsg::UpdateUserPortfolio { user_portfolio } => {
            try_update_user_portfolio(deps, _env, info, user_portfolio)
        }
        ExecuteMsg::UpdateUserRewards {
            update_user_rewards_requests,
        } => try_update_user_rewards(deps, _env, info, update_user_rewards_requests),
        ExecuteMsg::UpdateUserAirdrops {
            update_user_airdrops_requests,
        } => try_update_user_airdrops(deps, _env, info, update_user_airdrops_requests),
        ExecuteMsg::UndelegateRewards {
            amount,
            strategy_name,
<<<<<<< HEAD
        } => try_undelegate_user_rewards(deps, _env, info, amount, strategy_name),
=======
        } => try_undelegate_rewards(deps, _env, info, amount, strategy_name),
>>>>>>> 589ab66f
        ExecuteMsg::ClaimAirdrops {
            strategy_name,
            amount,
            denom,
            claim_msg,
        } => try_claim_airdrops(deps, _env, info, strategy_name, amount, denom, claim_msg),
        ExecuteMsg::WithdrawRewards {
            undelegation_id,
            strategy_name,
            amount,
        } => try_withdraw_rewards(deps, _env, info, undelegation_id, strategy_name, amount),
        ExecuteMsg::WithdrawAirdrops {} => try_withdraw_airdrops(deps, _env, info),
        ExecuteMsg::RegisterCw20Contracts {
            denom,
            cw20_contract,
            airdrop_contract,
        } => try_update_cw20_contracts_registry(
            deps,
            _env,
            info,
            denom,
            cw20_contract,
            airdrop_contract,
        ),
<<<<<<< HEAD
        ExecuteMsg::UndelegateFromStrategies { strategies } => {
            try_undelegate_from_strategies(deps, _env, info, strategies)
        }
        ExecuteMsg::FetchUndelegatedRewardsFromStrategies { strategies } => {
            try_fetch_undelegated_rewards_from_strategies(deps, _env, info, strategies)
        }
=======
>>>>>>> 589ab66f
        ExecuteMsg::WithdrawPendingRewards {} => try_withdraw_pending_rewards(deps, _env, info),
    }
}

<<<<<<< HEAD
pub fn try_update_strategy(
    deps: DepsMut,
    _env: Env,
    info: MessageInfo,
    strategy_name: String,
    unbonding_period: u64,
    unbonding_buffer: u64,
    is_active: bool,
) -> Result<Response, ContractError> {
    let state = STATE.load(deps.storage)?;
    if info.sender != state.manager {
        return Err(ContractError::Unauthorized {});
    }

    STRATEGY_MAP.update(
        deps.storage,
        &*strategy_name.clone(),
        |wrapped_strategy| -> Result<_, ContractError> {
            if wrapped_strategy.is_none() {
                return Err(ContractError::StrategyInfoDoesNotExist(strategy_name));
            }

            let mut strategy_info = wrapped_strategy.unwrap();
            strategy_info.unbonding_period = unbonding_period;
            strategy_info.unbonding_buffer = unbonding_buffer;
            strategy_info.is_active = is_active;

            Ok(strategy_info)
=======
pub fn try_update_cw20_contracts_registry(
    deps: DepsMut,
    _env: Env,
    info: MessageInfo,
    denom: String,
    cw20_token_contract: Addr,
    airdrop_contract: Addr,
) -> Result<Response, ContractError> {
    let state = STATE.load(deps.storage).unwrap();
    if state.manager != info.sender {
        return Err(ContractError::Unauthorized {});
    }

    CW20_TOKEN_CONTRACTS_REGISTRY.save(
        deps.storage,
        denom,
        &Cw20TokenContractsInfo {
            airdrop_contract,
            cw20_token_contract,
>>>>>>> 589ab66f
        },
    )?;

    Ok(Response::default())
}

pub fn try_withdraw_pending_rewards(
    deps: DepsMut,
    _env: Env,
    info: MessageInfo,
) -> Result<Response, ContractError> {
    let state = STATE.load(deps.storage)?;

    let user_addr = info.sender;

    let mut user_reward_info: UserRewardInfo;
    if let Some(user_reward_info_map) = USER_REWARD_INFO_MAP
        .may_load(deps.storage, &user_addr)
        .unwrap()
    {
        user_reward_info = user_reward_info_map;
    } else {
        return Err(ContractError::UserRewardInfoDoesNotExist {});
    }

    let user_pending_rewards = user_reward_info.pending_rewards;
    if user_pending_rewards.is_zero() {
        return Ok(Response::new().add_attribute("zero_pending_rewards", "1"));
    }

    user_reward_info.pending_rewards = Uint128::zero();

    USER_REWARD_INFO_MAP.save(deps.storage, &user_addr, &user_reward_info)?;

    Ok(Response::new().add_message(send_funds_msg(
        &user_addr,
        &vec![Coin::new(user_pending_rewards.u128(), state.scc_denom)],
    )))
}

pub fn try_fetch_undelegated_rewards_from_strategies(
    deps: DepsMut,
    env: Env,
    info: MessageInfo,
    strategies: Vec<String>,
) -> Result<Response, ContractError> {
    let state = STATE.load(deps.storage)?;
    if info.sender != state.manager {
        return Err(ContractError::Unauthorized {});
    }

    if strategies.is_empty() {
        return Ok(Response::new().add_attribute("no_strategies", "1"));
    }

    let mut messages: Vec<WasmMsg> = vec![];
    // I know, this is a lot of logging.
    // well, we need to know what went wrong right? :P
    let mut failed_strategies: Vec<String> = vec![];
    let mut failed_undelegation_batches: Vec<String> = vec![];
    let mut undelegation_batches_in_unbonding_period: Vec<String> = vec![];
    let mut undelegation_batches_slashing_checked: Vec<String> = vec![];
    let mut total_funds_transferred_to_scc: Uint128 = Uint128::zero();
    for strategy in strategies {
        let mut strategy_info: StrategyInfo;
        if let Some(strategy_info_mapping) =
            STRATEGY_MAP.may_load(deps.storage, &*strategy).unwrap()
        {
            strategy_info = strategy_info_mapping;
        } else {
            failed_strategies.push(strategy);
            continue;
        }

        let last_reconciled_batch_id = strategy_info.reconciled_batch_id_pointer;
        let mut current_batch_being_reconciled = last_reconciled_batch_id;
        let strategy_name = strategy_info.name.clone();
        for i in (last_reconciled_batch_id)..(strategy_info.undelegation_batch_id_pointer) {
            let mut undelegation_batch: BatchUndelegationRecord;
            if let Some(undelegation_batch_map) = UNDELEGATION_BATCH_MAP
                .may_load(deps.storage, (U64Key::new(i), &*strategy_name))
                .unwrap()
            {
                undelegation_batch = undelegation_batch_map;
            } else {
                // move the pointer if there is no undelegation batch has been found.
                failed_undelegation_batches.push(format!(
                    "{}:{}",
                    strategy_name.as_str(),
                    i.to_string(),
                ));
                current_batch_being_reconciled += 1;
                continue;
            }

            // undelegation batch has been checked for slashing. we can move the pointer, if the
            // batch has been slashed
            if undelegation_batch.slashing_checked {
                undelegation_batches_slashing_checked.push(format!(
                    "{}:{}",
                    strategy_name.as_str(),
                    i.to_string(),
                ));
                current_batch_being_reconciled += 1;
                continue;
            }

            // undelegation batch is still in unbonding period
            // break out when we encounter a batch still in undelegation. we need to wait for it and not pass by it
            if undelegation_batch.est_release_time.gt(&env.block.time) {
                undelegation_batches_in_unbonding_period.push(format!(
                    "{}:{}",
                    strategy_name.as_str(),
                    i.to_string(),
                ));
                break;
            }

            let undelegation_batch_amount = undelegation_batch.amount;

            // query the undelegated funds which we will receive from the SIC on best effort
            let fulfillable_amount = get_sic_fulfillable_undelegated_funds(
                deps.querier,
                undelegation_batch_amount,
                &strategy_info.sic_contract_address,
            );
            let unbonding_slashing_ratio = if fulfillable_amount.lt(&undelegation_batch_amount) {
                Decimal::from_ratio(fulfillable_amount, undelegation_batch_amount)
            } else {
                Decimal::one()
            };

            undelegation_batch.unbonding_slashing_ratio = unbonding_slashing_ratio;
            undelegation_batch.slashing_checked = true;

            total_funds_transferred_to_scc = total_funds_transferred_to_scc
                .checked_add(fulfillable_amount)
                .unwrap();

            messages.push(WasmMsg::Execute {
                contract_addr: strategy_info.sic_contract_address.to_string(),
                msg: to_binary(&sic_execute_msg::TransferUndelegatedRewards {
                    amount: undelegation_batch_amount,
                })
                .unwrap(),
                funds: vec![],
            });

            UNDELEGATION_BATCH_MAP.save(
                deps.storage,
                (U64Key::new(i), &*strategy_name),
                &undelegation_batch,
            )?;

            current_batch_being_reconciled += 1;
        }

        strategy_info.reconciled_batch_id_pointer = current_batch_being_reconciled;
        STRATEGY_MAP.save(deps.storage, &*strategy_name, &strategy_info)?;
    }

    Ok(Response::new()
        .add_messages(messages)
        .add_attribute("failed_strategies", failed_strategies.join(","))
        .add_attribute(
            "failed_undelegation_batches",
            failed_undelegation_batches.join(","),
        )
        .add_attribute(
            "undelegation_batches_in_unbonding_period",
            undelegation_batches_in_unbonding_period.join(","),
        )
        .add_attribute(
            "undelegation_batches_slashing_checked",
            undelegation_batches_slashing_checked.join(","),
        ))
}

pub fn try_undelegate_from_strategies(
    deps: DepsMut,
    _env: Env,
    info: MessageInfo,
    strategies: Vec<String>,
) -> Result<Response, ContractError> {
    let state = STATE.load(deps.storage)?;
    if info.sender != state.manager {
        return Err(ContractError::Unauthorized {});
    }

    if strategies.is_empty() {
        return Ok(Response::new().add_attribute("no_strategies", "1"));
    }

    let mut failed_strategies: Vec<String> = vec![];
    let mut strategies_with_no_undelegations: Vec<String> = vec![];
    let mut messages: Vec<WasmMsg> = vec![];
    for strategy in strategies {
        let mut strategy_info: StrategyInfo;
        if let Some(strategy_info_mapping) =
            STRATEGY_MAP.may_load(deps.storage, &*strategy).unwrap()
        {
            strategy_info = strategy_info_mapping;
        } else {
            failed_strategies.push(strategy);
            continue;
        }

        let strategy_undelegation_shares: Decimal = strategy_info.current_undelegated_shares;
        if strategy_undelegation_shares.is_zero() {
            strategies_with_no_undelegations.push(strategy.clone());
            continue;
        }

        let strategy_s_t_ratio = get_strategy_shares_per_token_ratio(deps.querier, &strategy_info);
        let undelegation_amount = uint128_from_decimal(decimal_division_in_256(
            strategy_undelegation_shares,
            strategy_s_t_ratio,
        ));

        let current_undelegation_batch_id = strategy_info.undelegation_batch_id_pointer;
        let new_undelegation_batch_id = current_undelegation_batch_id + 1;

        UNDELEGATION_BATCH_MAP.update(
            deps.storage,
            (U64Key::new(current_undelegation_batch_id), &*strategy),
            |wrapped_batch| -> Result<_, ContractError> {
                Ok(BatchUndelegationRecord {
                    amount: undelegation_amount,
                    shares: strategy_undelegation_shares,
                    // we get to know this when we fetch the undelegated amount from sic
                    unbonding_slashing_ratio: Decimal::one(),
                    // this is the S/T ratio when the amount is undelegated.
                    undelegation_s_t_ratio: strategy_s_t_ratio,
                    create_time: _env.block.time,
                    est_release_time: _env.block.time.plus_seconds(
                        strategy_info.unbonding_period + strategy_info.unbonding_buffer,
                    ),
                    slashing_checked: false,
                })
            },
        )?;

        strategy_info.undelegation_batch_id_pointer = new_undelegation_batch_id;
        strategy_info.total_shares = decimal_subtraction_in_256(
            strategy_info.total_shares,
            strategy_info.current_undelegated_shares,
        );
        strategy_info.current_undelegated_shares = Decimal::zero();

        messages.push(WasmMsg::Execute {
            contract_addr: String::from(strategy_info.sic_contract_address.clone()),
            msg: to_binary(&sic_execute_msg::UndelegateRewards {
                amount: undelegation_amount,
            })
            .unwrap(),
            funds: vec![],
        });

        STRATEGY_MAP.save(deps.storage, &*strategy, &strategy_info)?;
    }

    Ok(Response::new()
        .add_attribute("failed_strategies", failed_strategies.join(","))
        .add_attribute(
            "strategies_with_no_undelegations",
            strategies_with_no_undelegations.join(","),
        )
        .add_messages(messages))
}

pub fn try_update_cw20_contracts_registry(
    deps: DepsMut,
    _env: Env,
    info: MessageInfo,
<<<<<<< HEAD
    denom: String,
    cw20_token_contract: Addr,
    airdrop_contract: Addr,
) -> Result<Response, ContractError> {
    let state = STATE.load(deps.storage).unwrap();
    if state.manager != info.sender {
        return Err(ContractError::Unauthorized {});
    }

    CW20_TOKEN_CONTRACTS_REGISTRY.save(
        deps.storage,
        denom,
        &Cw20TokenContractsInfo {
            airdrop_contract,
            cw20_token_contract,
        },
    )?;

    Ok(Response::default())
}

pub fn try_undelegate_user_rewards(
    deps: DepsMut,
    _env: Env,
    info: MessageInfo,
    amount: Uint128,
    strategy_name: String,
) -> Result<Response, ContractError> {
    if amount.is_zero() {
        return Err(ContractError::CannotUndelegateZeroFunds {});
    }

    let user_addr = info.sender;

    let mut strategy_info: StrategyInfo;
    if let Some(strategy_info_mapping) = STRATEGY_MAP.may_load(deps.storage, &*strategy_name)? {
        strategy_info = strategy_info_mapping;
    } else {
        return Err(ContractError::StrategyInfoDoesNotExist(strategy_name));
    }

    let mut user_reward_info: UserRewardInfo;
    if let Some(user_reward_info_mapping) =
        USER_REWARD_INFO_MAP.may_load(deps.storage, &user_addr)?
    {
        user_reward_info = user_reward_info_mapping;
=======
    strategy_id: String,
    amount: Uint128,
    denom: String,
    claim_msg: Binary,
) -> Result<Response, ContractError> {
    let state = STATE.load(deps.storage).unwrap();
    if info.sender != state.manager {
        return Err(ContractError::Unauthorized {});
    }

    let cw20_token_contracts: Cw20TokenContractsInfo;
    if let Some(cw20_token_contracts_mapping) = CW20_TOKEN_CONTRACTS_REGISTRY
        .may_load(deps.storage, denom.clone())
        .unwrap()
    {
        cw20_token_contracts = cw20_token_contracts_mapping;
    } else {
        return Err(ContractError::AirdropNotRegistered {});
    }

    let mut strategy_info: StrategyInfo;
    if let Some(strategy_info_mapping) = STRATEGY_MAP.may_load(deps.storage, &*strategy_id).unwrap()
    {
        // while registering the strategy, we need to update the airdrops the strategy supports.
        strategy_info = strategy_info_mapping;
    } else {
        return Err(ContractError::StrategyInfoDoesNotExist(strategy_id));
    }

    let total_shares = strategy_info.total_shares;
    let sic_address = strategy_info.sic_contract_address.clone();
    let airdrop_coin = Coin::new(amount.u128(), denom.clone());

    strategy_info.total_airdrops_accumulated = merge_coin_vector(
        strategy_info.total_airdrops_accumulated,
        CoinVecOp {
            fund: vec![airdrop_coin.clone()],
            operation: Operation::Add,
        },
    );

    strategy_info.global_airdrop_pointer = merge_dec_coin_vector(
        &strategy_info.global_airdrop_pointer,
        DecCoinVecOp {
            fund: vec![DecCoin {
                amount: decimal_division_in_256(Decimal::from_ratio(amount, 1_u128), total_shares),
                denom: denom.clone(),
            }],
            operation: Operation::Add,
        },
    );

    STRATEGY_MAP.save(deps.storage, &*strategy_id, &strategy_info)?;

    STATE.update(deps.storage, |mut state| -> Result<_, ContractError> {
        state.total_accumulated_airdrops = merge_coin_vector(
            state.total_accumulated_airdrops,
            CoinVecOp {
                fund: vec![airdrop_coin],
                operation: Operation::Add,
            },
        );
        Ok(state)
    })?;

    Ok(Response::new().add_message(WasmMsg::Execute {
        contract_addr: String::from(sic_address),
        msg: to_binary(&sic_execute_msg::ClaimAirdrops {
            airdrop_token_contract: cw20_token_contracts.airdrop_contract,
            cw20_token_contract: cw20_token_contracts.cw20_token_contract,
            airdrop_token: denom,
            amount,
            claim_msg,
        })
        .unwrap(),
        funds: vec![],
    }))
}

pub fn try_withdraw_airdrops(
    deps: DepsMut,
    _env: Env,
    info: MessageInfo,
) -> Result<Response, ContractError> {
    // transfer the airdrops in pending_airdrops vector in user_reward_info to the user
    let user_addr = info.sender;

    let mut user_reward_info: UserRewardInfo;
    if let Some(user_reward_info_map) = USER_REWARD_INFO_MAP
        .may_load(deps.storage, &user_addr)
        .unwrap()
    {
        user_reward_info = user_reward_info_map;
>>>>>>> 589ab66f
    } else {
        return Err(ContractError::UserRewardInfoDoesNotExist {});
    }

<<<<<<< HEAD
    // check if the undelegation amount crosses the user total undelegatable amount
    let user_strategy_info: &mut UserStrategyInfo;
    if let Some(user_strategy_info_mapping) = user_reward_info
        .strategies
        .iter_mut()
        .find(|x| x.strategy_name.eq(&strategy_name))
    {
        user_strategy_info = user_strategy_info_mapping;
    } else {
        return Err(ContractError::UserNotInStrategy {});
    }

    // update the user airdrop pointer and allocate the user pending airdrops for the strategy
    let mut user_airdrops: Vec<Coin> = vec![];
    if let Some(new_user_airdrops) = get_user_airdrops(
        &strategy_info.global_airdrop_pointer,
        &user_strategy_info.airdrop_pointer,
        user_strategy_info.shares,
    ) {
        user_airdrops = new_user_airdrops;
    }
    user_strategy_info.airdrop_pointer = strategy_info.global_airdrop_pointer.clone();
    user_reward_info.pending_airdrops = merge_coin_vector(
        user_reward_info.pending_airdrops,
        CoinVecOp {
            fund: user_airdrops,
            operation: Operation::Add,
        },
    );

    // subtract the user shares based on how much they want to withdraw.
    let strategy_shares_per_token_ratio =
        get_strategy_shares_per_token_ratio(deps.querier, &strategy_info);
    strategy_info.shares_per_token_ratio = strategy_shares_per_token_ratio;
    let user_total_shares = user_strategy_info.shares;
    let user_undelegated_shares = decimal_multiplication_in_256(
        strategy_shares_per_token_ratio,
        Decimal::from_ratio(amount, 1_u128),
    );

    if user_undelegated_shares.gt(&user_total_shares) {
        return Err(ContractError::UserDoesNotHaveEnoughRewards {});
    }

    user_strategy_info.shares =
        decimal_subtraction_in_256(user_total_shares, user_undelegated_shares);
    strategy_info.current_undelegated_shares = decimal_summation_in_256(
        strategy_info.current_undelegated_shares,
        user_undelegated_shares,
    );

    user_reward_info
        .undelegation_records
        .push(UserUndelegationRecord {
            // there may multiple records with the same id. when withdrawing, use amount as the tie-breaker in such a case.
            id: _env.block.time,
            amount,
            shares: user_undelegated_shares,
            strategy_name: strategy_name.clone(),
            undelegation_batch_id: strategy_info.undelegation_batch_id_pointer,
        });

    STRATEGY_MAP.save(deps.storage, &*strategy_name, &strategy_info)?;
    USER_REWARD_INFO_MAP.save(deps.storage, &user_addr, &user_reward_info)?;

    Ok(Response::default())
}

pub fn try_claim_airdrops(
    deps: DepsMut,
    _env: Env,
    info: MessageInfo,
    strategy_id: String,
    amount: Uint128,
    denom: String,
    claim_msg: Binary,
) -> Result<Response, ContractError> {
    let state = STATE.load(deps.storage).unwrap();
    if info.sender != state.manager {
        return Err(ContractError::Unauthorized {});
    }

    let cw20_token_contracts: Cw20TokenContractsInfo;
    if let Some(cw20_token_contracts_mapping) = CW20_TOKEN_CONTRACTS_REGISTRY
        .may_load(deps.storage, denom.clone())
        .unwrap()
    {
        cw20_token_contracts = cw20_token_contracts_mapping;
    } else {
        return Err(ContractError::AirdropNotRegistered {});
    }

    let mut strategy_info: StrategyInfo;
    if let Some(strategy_info_mapping) = STRATEGY_MAP.may_load(deps.storage, &*strategy_id).unwrap()
    {
        // while registering the strategy, we need to update the airdrops the strategy supports.
        strategy_info = strategy_info_mapping;
    } else {
        return Err(ContractError::StrategyInfoDoesNotExist(strategy_id));
    }

    let total_shares = strategy_info.total_shares;
    let sic_address = strategy_info.sic_contract_address.clone();
    let airdrop_coin = Coin::new(amount.u128(), denom.clone());

    strategy_info.total_airdrops_accumulated = merge_coin_vector(
        strategy_info.total_airdrops_accumulated,
        CoinVecOp {
            fund: vec![airdrop_coin.clone()],
            operation: Operation::Add,
        },
    );

    strategy_info.global_airdrop_pointer = merge_dec_coin_vector(
        &strategy_info.global_airdrop_pointer,
        DecCoinVecOp {
            fund: vec![DecCoin {
                amount: decimal_division_in_256(Decimal::from_ratio(amount, 1_u128), total_shares),
                denom: denom.clone(),
            }],
            operation: Operation::Add,
        },
    );

    STRATEGY_MAP.save(deps.storage, &*strategy_id, &strategy_info)?;

    STATE.update(deps.storage, |mut state| -> Result<_, ContractError> {
        state.total_accumulated_airdrops = merge_coin_vector(
            state.total_accumulated_airdrops,
            CoinVecOp {
                fund: vec![airdrop_coin],
                operation: Operation::Add,
            },
        );
        Ok(state)
    })?;

    Ok(Response::new().add_message(WasmMsg::Execute {
        contract_addr: String::from(sic_address),
        msg: to_binary(&sic_execute_msg::ClaimAirdrops {
            airdrop_token_contract: cw20_token_contracts.airdrop_contract,
            cw20_token_contract: cw20_token_contracts.cw20_token_contract,
            airdrop_token: denom,
            amount,
            claim_msg,
        })
        .unwrap(),
        funds: vec![],
    }))
}

pub fn try_withdraw_airdrops(
=======
    allocate_user_airdrops_across_strategies(deps.storage, &mut user_reward_info);

    let mut messages: Vec<WasmMsg> = vec![];
    let mut transfered_airdrops: Vec<Coin> = vec![];
    // iterate thru all airdrops and transfer ownership to them to the user
    user_reward_info
        .pending_airdrops
        .iter_mut()
        .for_each(|user_airdrop| {
            let airdrop_denom = user_airdrop.denom.clone();
            let airdrop_amount = user_airdrop.amount;

            let cw20_token_contracts = CW20_TOKEN_CONTRACTS_REGISTRY
                .may_load(deps.storage, airdrop_denom.clone())
                .unwrap();

            if cw20_token_contracts.is_none() || airdrop_amount.is_zero() {
                return;
            }

            messages.push(WasmMsg::Execute {
                contract_addr: String::from(cw20_token_contracts.unwrap().cw20_token_contract),
                msg: to_binary(&cw20::Cw20ExecuteMsg::Transfer {
                    recipient: String::from(user_addr.clone()),
                    amount: airdrop_amount,
                })
                .unwrap(),
                funds: vec![],
            });

            // the airdrop is completely transferred back to the user
            user_airdrop.amount = Uint128::zero();

            transfered_airdrops.push(Coin::new(airdrop_amount.u128(), airdrop_denom));
        });

    STATE.update(deps.storage, |mut state| -> Result<_, ContractError> {
        state.total_accumulated_airdrops = merge_coin_vector(
            state.total_accumulated_airdrops,
            CoinVecOp {
                fund: transfered_airdrops,
                operation: Operation::Sub,
            },
        );
        Ok(state)
    })?;

    USER_REWARD_INFO_MAP.save(deps.storage, &user_addr, &user_reward_info)?;

    Ok(Response::new().add_messages(messages))
}

pub fn try_withdraw_rewards(
>>>>>>> 589ab66f
    deps: DepsMut,
    _env: Env,
    info: MessageInfo,
    undelegation_timestamp: Timestamp,
    strategy_id: String,
) -> Result<Response, ContractError> {
    // transfer the airdrops in pending_airdrops vector in user_reward_info to the user
    let user_addr = info.sender;

    let mut user_reward_info: UserRewardInfo;
    if let Some(user_reward_info_map) = USER_REWARD_INFO_MAP
        .may_load(deps.storage, &user_addr)
        .unwrap()
    {
        user_reward_info = user_reward_info_map;
    } else {
        return Err(ContractError::UserRewardInfoDoesNotExist {});
    }

    allocate_user_airdrops_across_strategies(deps.storage, &mut user_reward_info);

    let mut messages: Vec<WasmMsg> = vec![];
    let mut transfered_airdrops: Vec<Coin> = vec![];
    // iterate thru all airdrops and transfer ownership to them to the user
    user_reward_info
        .pending_airdrops
        .iter_mut()
        .for_each(|user_airdrop| {
            let airdrop_denom = user_airdrop.denom.clone();
            let airdrop_amount = user_airdrop.amount;

            let cw20_token_contracts = CW20_TOKEN_CONTRACTS_REGISTRY
                .may_load(deps.storage, airdrop_denom.clone())
                .unwrap();

            if cw20_token_contracts.is_none() || airdrop_amount.is_zero() {
                return;
            }

            messages.push(WasmMsg::Execute {
                contract_addr: String::from(cw20_token_contracts.unwrap().cw20_token_contract),
                msg: to_binary(&cw20::Cw20ExecuteMsg::Transfer {
                    recipient: String::from(user_addr.clone()),
                    amount: airdrop_amount,
                })
                .unwrap(),
                funds: vec![],
            });

            // the airdrop is completely transferred back to the user
            user_airdrop.amount = Uint128::zero();

            transfered_airdrops.push(Coin::new(airdrop_amount.u128(), airdrop_denom));
        });

    STATE.update(deps.storage, |mut state| -> Result<_, ContractError> {
        state.total_accumulated_airdrops = merge_coin_vector(
            state.total_accumulated_airdrops,
            CoinVecOp {
                fund: transfered_airdrops,
                operation: Operation::Sub,
            },
        );
        Ok(state)
    })?;

    USER_REWARD_INFO_MAP.save(deps.storage, &user_addr, &user_reward_info)?;

    Ok(Response::new().add_messages(messages))
}

pub fn try_withdraw_rewards(
    deps: DepsMut,
    env: Env,
    info: MessageInfo,
    undelegation_id: String,
    strategy_name: String,
    amount: Uint128,
) -> Result<Response, ContractError> {
    let state = STATE.load(deps.storage)?;
    let user_addr = info.sender;

    let strategy_info: StrategyInfo;
    if let Some(strategy_info_mapping) = STRATEGY_MAP
        .may_load(deps.storage, &*strategy_name)
        .unwrap()
    {
        strategy_info = strategy_info_mapping;
    } else {
        return Err(ContractError::StrategyInfoDoesNotExist(strategy_name));
    }

    let mut user_reward_info: UserRewardInfo;
    if let Some(user_reward_info_mapping) = USER_REWARD_INFO_MAP
        .may_load(deps.storage, &user_addr)
        .unwrap()
    {
        user_reward_info = user_reward_info_mapping;
    } else {
        return Err(ContractError::UserRewardInfoDoesNotExist {});
    }

    let undelegation_timestamp = Timestamp::from_nanos(undelegation_id.parse::<u64>().unwrap());

    let user_undelegation_record: &UserUndelegationRecord;
    let undelegation_record_index: usize;
    if let Some(i) = (0..user_reward_info.undelegation_records.len()).find(|&i| {
        user_reward_info.undelegation_records[i]
            .id
            .eq(&undelegation_timestamp)
            && user_reward_info.undelegation_records[i]
                .strategy_name
                .eq(&strategy_name)
            && user_reward_info.undelegation_records[i].amount.eq(&amount)
    }) {
        user_undelegation_record = &user_reward_info.undelegation_records[i];
        undelegation_record_index = i;
    } else {
        return Err(ContractError::UndelegationRecordNotFound {});
    }

    let undelegation_batch_id = U64Key::new(user_undelegation_record.undelegation_batch_id);
    let undelegation_batch: BatchUndelegationRecord;
    if let Some(undelegation_batch_map) = UNDELEGATION_BATCH_MAP
        .may_load(deps.storage, (undelegation_batch_id, &*strategy_name))
        .unwrap()
    {
        undelegation_batch = undelegation_batch_map;
    } else {
        return Err(ContractError::UndelegationBatchNotFound {});
    }

    if undelegation_batch.est_release_time.gt(&env.block.time) {
        return Err(ContractError::UndelegationInUnbondingPeriod {});
    }

    if !undelegation_batch.slashing_checked {
        return Err(ContractError::SlashingNotChecked {});
    }

    let withdrawable_amount = uint128_from_decimal(decimal_division_in_256(
        user_undelegation_record.shares,
        undelegation_batch.undelegation_s_t_ratio,
    ));
    // now apply unbonding slashing to the withdrawable amount
    let effective_withdrawable_amount = uint128_from_decimal(decimal_multiplication_in_256(
        Decimal::from_ratio(withdrawable_amount, 1_u128),
        undelegation_batch.unbonding_slashing_ratio,
    ));

    // remove undelegation record
    user_reward_info
        .undelegation_records
        .remove(undelegation_record_index);

    USER_REWARD_INFO_MAP.save(deps.storage, &user_addr, &user_reward_info)?;

    Ok(Response::new().add_message(BankMsg::Send {
        to_address: String::from(user_addr),
        amount: vec![Coin::new(
            effective_withdrawable_amount.u128(),
            state.scc_denom,
        )],
    }))
}

pub fn try_register_strategy(
    deps: DepsMut,
    _env: Env,
    info: MessageInfo,
    strategy_name: String,
    sic_contract_address: Addr,
    unbonding_period: Option<u64>,
    unbonding_buffer: Option<u64>,
) -> Result<Response, ContractError> {
    let state = STATE.load(deps.storage).unwrap();
    if info.sender != state.manager {
        return Err(ContractError::Unauthorized {});
    }

    if STRATEGY_MAP
        .may_load(deps.storage, &*strategy_name)
        .unwrap()
        .is_some()
    {
        return Err(ContractError::StrategyInfoAlreadyExists {});
    }

    STRATEGY_MAP.save(
        deps.storage,
        &*strategy_name.clone(),
        &StrategyInfo::new(
            strategy_name,
            sic_contract_address,
            unbonding_period,
            unbonding_buffer,
        ),
    )?;

    Ok(Response::default())
}

pub fn try_deactivate_strategy(
    deps: DepsMut,
    _env: Env,
    info: MessageInfo,
    strategy_name: String,
) -> Result<Response, ContractError> {
    let state = STATE.load(deps.storage).unwrap();
    if info.sender != state.manager {
        return Err(ContractError::Unauthorized {});
    }

    STRATEGY_MAP.update(
        deps.storage,
        &*strategy_name.clone(),
        |strategy_info_opt| -> Result<_, ContractError> {
            if strategy_info_opt.is_none() {
                return Err(ContractError::StrategyInfoDoesNotExist(strategy_name));
            }

            let mut strategy_info = strategy_info_opt.unwrap();
            strategy_info.is_active = false;
            Ok(strategy_info)
        },
    )?;

    Ok(Response::default())
}

pub fn try_activate_strategy(
    deps: DepsMut,
    _env: Env,
    info: MessageInfo,
    strategy_name: String,
) -> Result<Response, ContractError> {
    let state = STATE.load(deps.storage).unwrap();
    if info.sender != state.manager {
        return Err(ContractError::Unauthorized {});
    }

    STRATEGY_MAP.update(
        deps.storage,
        &*strategy_name.clone(),
        |strategy_info_option| -> Result<_, ContractError> {
            if strategy_info_option.is_none() {
                return Err(ContractError::StrategyInfoDoesNotExist(strategy_name));
            }

            let mut strategy_info = strategy_info_option.unwrap();
            strategy_info.is_active = true;
            Ok(strategy_info)
        },
    )?;

    Ok(Response::default())
}

pub fn try_remove_strategy(
    deps: DepsMut,
    _env: Env,
    info: MessageInfo,
    strategy_name: String,
) -> Result<Response, ContractError> {
    let state = STATE.load(deps.storage).unwrap();
    if info.sender != state.manager {
        return Err(ContractError::Unauthorized {});
    }

    STRATEGY_MAP.remove(deps.storage, &*strategy_name);

    Ok(Response::default())
}

pub fn try_update_user_portfolio(
    deps: DepsMut,
    _env: Env,
    info: MessageInfo,
    user_portfolio: Vec<UserStrategyPortfolio>,
) -> Result<Response, ContractError> {
    let user_addr = info.sender;

    // check if the entire portfolio deposit fraction is less than 1. else abort the tx
    // do bunch of sanity checks
    let mut total_deposit_fraction = Decimal::zero();
    for portfolio in &user_portfolio {
        let strategy_name = portfolio.strategy_name.clone();

        if STRATEGY_MAP
            .may_load(deps.storage, &*strategy_name)
            .unwrap()
            .is_none()
        {
            return Err(ContractError::StrategyInfoDoesNotExist(strategy_name));
        }

        total_deposit_fraction =
            decimal_summation_in_256(total_deposit_fraction, portfolio.deposit_fraction);
    }

    if total_deposit_fraction > Decimal::one() {
        return Err(ContractError::InvalidPortfolioDepositFraction {});
    }

    USER_REWARD_INFO_MAP.update(
        deps.storage,
        &user_addr,
        |reward_info_opt| -> Result<_, ContractError> {
            let mut user_reward_info = reward_info_opt.unwrap_or(UserRewardInfo::default());
            user_reward_info.user_portfolio = user_portfolio;
            Ok(user_reward_info)
        },
    )?;

    Ok(Response::default())
}

pub fn try_update_user_rewards(
    deps: DepsMut,
    _env: Env,
    _info: MessageInfo,
    update_user_rewards_requests: Vec<UpdateUserRewardsRequest>,
) -> Result<Response, ContractError> {
    let state = STATE.load(deps.storage)?;
    let config = CONFIG.load(deps.storage)?;

    if update_user_rewards_requests.is_empty() {
        return Ok(Response::new().add_attribute("zero_update_user_rewards_requests", "1"));
    }

    let mut failed_strategies: Vec<String> = vec![];
    let mut inactive_strategies: Vec<String> = vec![];
    let mut users_with_zero_deposits: Vec<String> = vec![];
    // cache for the S/T ratio per strategy. We fetch it once and cache it up.
    let mut strategy_to_s_t_ratio: HashMap<String, Decimal> = HashMap::new();
    let mut strategy_to_funds: HashMap<Addr, Uint128> = HashMap::new();
    let mut total_rewards: Uint128 = Uint128::zero();
    let mut messages: Vec<WasmMsg> = vec![];
    for update_user_rewards_request in update_user_rewards_requests {
        let user_addr = update_user_rewards_request.user;
        let funds = update_user_rewards_request.funds;
        let strategy_opt = update_user_rewards_request.strategy_name;

        if funds.is_zero() {
            users_with_zero_deposits.push(user_addr.to_string());
            continue;
        }

        total_rewards = total_rewards.checked_add(funds).unwrap();

        let mut user_reward_info = USER_REWARD_INFO_MAP
            .may_load(deps.storage, &user_addr)
            .unwrap()
            .unwrap_or(UserRewardInfo::new(config.default_user_portfolio.clone()));

        // this is the amount to be split per strategy
        let strategy_split: Vec<(String, Uint128)>;
        // surplus is the amount of rewards which does not go into any strategy and just sits in SCC.
        let mut surplus: Uint128 = Uint128::zero();

        match strategy_opt {
            None => {
                let strategy_split_with_surplus = get_strategy_split(&user_reward_info, funds);
                strategy_split = strategy_split_with_surplus.0;
                surplus = strategy_split_with_surplus.1;
            }
            Some(strategy_name) => {
                strategy_split = vec![(strategy_name, funds)];
            }
        }

        // add the surplus to the pending rewards
        user_reward_info.pending_rewards = user_reward_info
            .pending_rewards
            .checked_add(surplus)
            .unwrap();

        for split in strategy_split {
            let strategy_name = split.0;
            let amount = split.1;

            if amount.is_zero() {
                continue;
            }

            let mut strategy_info: StrategyInfo;
            if let Some(strategy_info_mapping) = STRATEGY_MAP
                .may_load(deps.storage, &*strategy_name)
                .unwrap()
            {
                strategy_info = strategy_info_mapping;
            } else {
                // TODO: bchain99 - will cause duplicates
                failed_strategies.push(strategy_name);
                continue;
            }

            if !strategy_info.is_active {
                inactive_strategies.push(strategy_name);
                continue;
            }

            // fetch the total tokens from the SIC contract and update the S/T ratio for the strategy
            // compute the S/T ratio only once as we are batching up reward transfer messages. Jus' cache
            // it up in a map like we always do.
            let current_strategy_shares_per_token_ratio: Decimal;
            if !strategy_to_s_t_ratio.contains_key(&strategy_name) {
                current_strategy_shares_per_token_ratio =
                    get_strategy_shares_per_token_ratio(deps.querier, &strategy_info);
                strategy_info.shares_per_token_ratio = current_strategy_shares_per_token_ratio;
                strategy_to_s_t_ratio.insert(
                    strategy_name.clone(),
                    current_strategy_shares_per_token_ratio,
                );
            } else {
                current_strategy_shares_per_token_ratio =
                    *strategy_to_s_t_ratio.get(&strategy_name).unwrap();
            }

            // println!("shares_per_token_ratio is {:?}", current_strategy_shares_per_token_ratio);
            let mut user_strategy_info: &mut UserStrategyInfo;
            if let Some(i) = (0..user_reward_info.strategies.len()).find(|&i| {
                user_reward_info.strategies[i].strategy_name == strategy_info.name.clone()
            }) {
                user_strategy_info = &mut user_reward_info.strategies[i];
            } else {
                let new_user_strategy_info: UserStrategyInfo =
                    UserStrategyInfo::new(strategy_info.name.clone(), vec![]);
                user_reward_info.strategies.push(new_user_strategy_info);
                user_strategy_info = user_reward_info.strategies.last_mut().unwrap();
            }

            // update the user airdrop pointer and allocate the user pending airdrops for the strategy
            let mut user_airdrops: Vec<Coin> = vec![];
            if let Some(new_user_airdrops) = get_user_airdrops(
                &strategy_info.global_airdrop_pointer,
                &user_strategy_info.airdrop_pointer,
                user_strategy_info.shares,
            ) {
                user_airdrops = new_user_airdrops;
            }
            user_strategy_info.airdrop_pointer = strategy_info.global_airdrop_pointer.clone();
            user_reward_info.pending_airdrops = merge_coin_vector(
                user_reward_info.pending_airdrops,
                CoinVecOp {
                    fund: user_airdrops,
                    operation: Operation::Add,
                },
            );

            // update user shares based on the S/T ratio
            let user_shares = decimal_multiplication_in_256(
                current_strategy_shares_per_token_ratio,
                get_decimal_from_uint128(amount),
            );
            user_strategy_info.shares =
                decimal_summation_in_256(user_strategy_info.shares, user_shares);
            // update total strategy shares by adding up the user_shares
            strategy_info.total_shares =
                decimal_summation_in_256(strategy_info.total_shares, user_shares);

            strategy_to_funds
                .entry(strategy_info.sic_contract_address.clone())
                .and_modify(|x| {
                    *x = x.checked_add(amount).unwrap();
                })
                .or_insert(amount);

            STRATEGY_MAP.save(deps.storage, &*strategy_name, &strategy_info)?;
        }

        USER_REWARD_INFO_MAP.save(deps.storage, &user_addr, &user_reward_info)?;
    }

    strategy_to_funds.iter().for_each(|s2a| {
        let sic_address = s2a.0;
        let amount = s2a.1;

        messages.push(WasmMsg::Execute {
            contract_addr: String::from(sic_address),
            msg: to_binary(&sic_execute_msg::TransferRewards {}).unwrap(),
            funds: vec![Coin::new(amount.u128(), state.scc_denom.clone())],
        })
    });

    STATE.update(deps.storage, |mut state| -> Result<_, ContractError> {
        state.total_accumulated_rewards = state
            .total_accumulated_rewards
            .checked_add(total_rewards)
            .unwrap();
        Ok(state)
    })?;

    Ok(Response::new()
        .add_messages(messages)
        .add_attribute("failed_strategies", failed_strategies.join(","))
        .add_attribute("inactive_strategies", inactive_strategies.join(","))
        .add_attribute(
            "users_with_zero_deposits",
            users_with_zero_deposits.join(","),
        ))
}

// This assumes that the validator contract will transfer ownership of the airdrops
// from the validator contract to the SCC contract.
pub fn try_update_user_airdrops(
    deps: DepsMut,
    _env: Env,
    info: MessageInfo,
    update_user_airdrops_requests: Vec<UpdateUserAirdropsRequest>,
) -> Result<Response, ContractError> {
    let config = CONFIG.load(deps.storage)?;
    // check for manager?
    let state = STATE.load(deps.storage)?;
    if info.sender != state.pool_contract {
        return Err(ContractError::Unauthorized {});
    }

    if update_user_airdrops_requests.is_empty() {
        return Ok(Response::new().add_attribute("zero_user_airdrop_requests", "1"));
    }

    // iterate thru update_user_airdrops_request
    let mut total_scc_airdrops: Vec<Coin> = state.total_accumulated_airdrops;
    // accumulate the airdrops in the SCC state.
    for user_request in update_user_airdrops_requests {
        let user = user_request.user;
        let user_airdrops = user_request.pool_airdrops;

        total_scc_airdrops = merge_coin_vector(
            total_scc_airdrops.clone(),
            CoinVecOp {
                fund: user_airdrops.clone(),
                operation: Operation::Add,
            },
        );

        // fetch the user rewards info
        let mut user_reward_info = UserRewardInfo::new(config.default_user_portfolio.clone());
        if let Some(user_reward_info_mapping) =
            USER_REWARD_INFO_MAP.may_load(deps.storage, &user).unwrap()
        {
            user_reward_info = user_reward_info_mapping;
        }

        user_reward_info.pending_airdrops = merge_coin_vector(
            user_reward_info.pending_airdrops,
            CoinVecOp {
                fund: user_airdrops,
                operation: Operation::Add,
            },
        );

        USER_REWARD_INFO_MAP.save(deps.storage, &user, &user_reward_info)?;
    }

    STATE.update(deps.storage, |mut state| -> Result<_, ContractError> {
        state.total_accumulated_airdrops = total_scc_airdrops;
        Ok(state)
    })?;

    Ok(Response::default())
}

#[cfg_attr(not(feature = "library"), entry_point)]
pub fn query(deps: Deps, _env: Env, msg: QueryMsg) -> StdResult<Binary> {
    match msg {
        QueryMsg::GetState {} => to_binary(&query_state(deps)?),
        QueryMsg::GetConfig {} => to_binary(&query_config(deps)?),
        QueryMsg::GetStrategyInfo { strategy_name } => {
            to_binary(&query_strategy_info(deps, strategy_name)?)
        }
        QueryMsg::GetUserRewardInfo { user } => to_binary(&query_user_reward_info(deps, user)?),
<<<<<<< HEAD
        QueryMsg::GetUndelegationBatchInfo {
            strategy_name,
            batch_id,
        } => to_binary(&query_undelegation_batch_info(
            deps,
            strategy_name,
            batch_id,
        )?),
    }
}

fn query_undelegation_batch_info(
    deps: Deps,
    strategy_name: String,
    batch_id: u64,
) -> StdResult<GetUndelegationBatchInfoResponse> {
    let undelegation_batch_info =
        UNDELEGATION_BATCH_MAP.may_load(deps.storage, (U64Key::new(batch_id), &*strategy_name))?;
    Ok(GetUndelegationBatchInfoResponse {
        undelegation_batch_info,
=======
        QueryMsg::GetStrategiesList {} => to_binary(&query_strategies_list(deps)?),
    }
}

fn query_strategies_list(deps: Deps) -> StdResult<GetStrategiesListResponse> {
    let mut strategies_list: Vec<String> = vec![];
    STRATEGY_MAP
        .keys(deps.storage, None, None, Order::Ascending)
        .for_each(|x| {
            strategies_list.push(String::from_utf8(x).unwrap_or("".to_string()));
        });

    Ok(GetStrategiesListResponse {
        strategies_list: Some(strategies_list),
    })
}

fn query_config(deps: Deps) -> StdResult<GetConfigResponse> {
    let config = CONFIG.load(deps.storage)?;
    Ok(GetConfigResponse {
        config: Some(config),
>>>>>>> 589ab66f
    })
}

fn query_user_reward_info(deps: Deps, user: Addr) -> StdResult<GetUserRewardInfo> {
    let user_reward_info = USER_REWARD_INFO_MAP.may_load(deps.storage, &user).unwrap();
    Ok(GetUserRewardInfo { user_reward_info })
}

fn query_strategy_info(deps: Deps, strategy_name: String) -> StdResult<GetStrategyInfoResponse> {
    let strategy_info = STRATEGY_MAP
        .may_load(deps.storage, &*strategy_name)
        .unwrap();
    Ok(GetStrategyInfoResponse { strategy_info })
}

fn query_state(deps: Deps) -> StdResult<GetStateResponse> {
    let state = STATE.load(deps.storage)?;
    Ok(GetStateResponse {
        state: Option::from(state),
    })
}<|MERGE_RESOLUTION|>--- conflicted
+++ resolved
@@ -1,14 +1,9 @@
 #[cfg(not(feature = "library"))]
 use cosmwasm_std::entry_point;
 use cosmwasm_std::{
-<<<<<<< HEAD
     attr, to_binary, Addr, Attribute, BankMsg, Binary, Coin, CosmosMsg, Decimal, Deps, DepsMut,
     Env, Fraction, MessageInfo, Order, QuerierResult, Response, StdError, StdResult, Timestamp,
     Uint128, WasmMsg,
-=======
-    to_binary, Addr, Binary, Coin, Decimal, Deps, DepsMut, Env, MessageInfo, Order, Response,
-    StdResult, Timestamp, Uint128, WasmMsg,
->>>>>>> 589ab66f
 };
 
 use crate::error::ContractError;
@@ -17,15 +12,15 @@
     get_user_staked_amount,
 };
 use crate::msg::{
-<<<<<<< HEAD
-    ExecuteMsg, GetStateResponse, GetStrategyInfoResponse, GetUndelegationBatchInfoResponse,
-    GetUserRewardInfo, InstantiateMsg, QueryMsg, UpdateUserAirdropsRequest,
-    UpdateUserRewardsRequest,
+    ExecuteMsg, GetConfigResponse, GetStateResponse, GetStrategiesListResponse,
+    GetStrategyInfoResponse, GetUndelegationBatchInfoResponse, GetUserRewardInfo, InstantiateMsg,
+    QueryMsg, UpdateUserAirdropsRequest, UpdateUserRewardsRequest,
 };
 use crate::state::{
-    BatchUndelegationRecord, Cw20TokenContractsInfo, State, StrategyInfo, UserRewardInfo,
-    UserStrategyInfo, UserStrategyPortfolio, UserUndelegationRecord, CW20_TOKEN_CONTRACTS_REGISTRY,
-    STATE, STRATEGY_MAP, UNDELEGATION_BATCH_MAP, USER_REWARD_INFO_MAP,
+    BatchUndelegationRecord, Config, Cw20TokenContractsInfo, State, StrategyInfo, UserRewardInfo,
+    UserStrategyInfo, UserStrategyPortfolio, UserUndelegationRecord, CONFIG,
+    CW20_TOKEN_CONTRACTS_REGISTRY, STATE, STRATEGY_MAP, UNDELEGATION_BATCH_MAP,
+    USER_REWARD_INFO_MAP,
 };
 use crate::user::{allocate_user_airdrops_across_strategies, get_user_airdrops};
 use cw_storage_plus::U64Key;
@@ -35,23 +30,6 @@
     decimal_division_in_256, decimal_multiplication_in_256, decimal_subtraction_in_256,
     decimal_summation_in_256, get_decimal_from_uint128, merge_coin_vector, merge_dec_coin_vector,
     u128_from_decimal, uint128_from_decimal, CoinVecOp, DecCoin, DecCoinVecOp, Operation,
-=======
-    ExecuteMsg, GetConfigResponse, GetStateResponse, GetStrategiesListResponse,
-    GetStrategyInfoResponse, GetUserRewardInfo, InstantiateMsg, QueryMsg,
-    UpdateUserAirdropsRequest, UpdateUserRewardsRequest,
-};
-use crate::state::{
-    Config, Cw20TokenContractsInfo, State, StrategyInfo, UserRewardInfo, UserStrategyInfo,
-    UserStrategyPortfolio, CONFIG, CW20_TOKEN_CONTRACTS_REGISTRY, STATE, STRATEGY_MAP,
-    USER_REWARD_INFO_MAP,
-};
-use crate::user::{allocate_user_airdrops_across_strategies, get_user_airdrops};
-use sic_base::msg::{ExecuteMsg as sic_execute_msg, QueryMsg as sic_query_msg};
-use stader_utils::coin_utils::{
-    decimal_division_in_256, decimal_multiplication_in_256, decimal_summation_in_256,
-    get_decimal_from_uint128, merge_coin_vector, merge_dec_coin_vector, CoinVecOp, DecCoin,
-    DecCoinVecOp, Operation,
->>>>>>> 589ab66f
 };
 use stader_utils::helpers::send_funds_msg;
 use std::cmp::min;
@@ -144,11 +122,7 @@
         ExecuteMsg::UndelegateRewards {
             amount,
             strategy_name,
-<<<<<<< HEAD
         } => try_undelegate_user_rewards(deps, _env, info, amount, strategy_name),
-=======
-        } => try_undelegate_rewards(deps, _env, info, amount, strategy_name),
->>>>>>> 589ab66f
         ExecuteMsg::ClaimAirdrops {
             strategy_name,
             amount,
@@ -173,20 +147,16 @@
             cw20_contract,
             airdrop_contract,
         ),
-<<<<<<< HEAD
         ExecuteMsg::UndelegateFromStrategies { strategies } => {
             try_undelegate_from_strategies(deps, _env, info, strategies)
         }
         ExecuteMsg::FetchUndelegatedRewardsFromStrategies { strategies } => {
             try_fetch_undelegated_rewards_from_strategies(deps, _env, info, strategies)
         }
-=======
->>>>>>> 589ab66f
         ExecuteMsg::WithdrawPendingRewards {} => try_withdraw_pending_rewards(deps, _env, info),
     }
 }
 
-<<<<<<< HEAD
 pub fn try_update_strategy(
     deps: DepsMut,
     _env: Env,
@@ -215,27 +185,6 @@
             strategy_info.is_active = is_active;
 
             Ok(strategy_info)
-=======
-pub fn try_update_cw20_contracts_registry(
-    deps: DepsMut,
-    _env: Env,
-    info: MessageInfo,
-    denom: String,
-    cw20_token_contract: Addr,
-    airdrop_contract: Addr,
-) -> Result<Response, ContractError> {
-    let state = STATE.load(deps.storage).unwrap();
-    if state.manager != info.sender {
-        return Err(ContractError::Unauthorized {});
-    }
-
-    CW20_TOKEN_CONTRACTS_REGISTRY.save(
-        deps.storage,
-        denom,
-        &Cw20TokenContractsInfo {
-            airdrop_contract,
-            cw20_token_contract,
->>>>>>> 589ab66f
         },
     )?;
 
@@ -510,7 +459,6 @@
     deps: DepsMut,
     _env: Env,
     info: MessageInfo,
-<<<<<<< HEAD
     denom: String,
     cw20_token_contract: Addr,
     airdrop_contract: Addr,
@@ -557,7 +505,82 @@
         USER_REWARD_INFO_MAP.may_load(deps.storage, &user_addr)?
     {
         user_reward_info = user_reward_info_mapping;
-=======
+    } else {
+        return Err(ContractError::UserRewardInfoDoesNotExist {});
+    }
+
+    // check if the undelegation amount crosses the user total undelegatable amount
+    let user_strategy_info: &mut UserStrategyInfo;
+    if let Some(user_strategy_info_mapping) = user_reward_info
+        .strategies
+        .iter_mut()
+        .find(|x| x.strategy_name.eq(&strategy_name))
+    {
+        user_strategy_info = user_strategy_info_mapping;
+    } else {
+        return Err(ContractError::UserNotInStrategy {});
+    }
+
+    // update the user airdrop pointer and allocate the user pending airdrops for the strategy
+    let mut user_airdrops: Vec<Coin> = vec![];
+    if let Some(new_user_airdrops) = get_user_airdrops(
+        &strategy_info.global_airdrop_pointer,
+        &user_strategy_info.airdrop_pointer,
+        user_strategy_info.shares,
+    ) {
+        user_airdrops = new_user_airdrops;
+    }
+    user_strategy_info.airdrop_pointer = strategy_info.global_airdrop_pointer.clone();
+    user_reward_info.pending_airdrops = merge_coin_vector(
+        user_reward_info.pending_airdrops,
+        CoinVecOp {
+            fund: user_airdrops,
+            operation: Operation::Add,
+        },
+    );
+
+    // subtract the user shares based on how much they want to withdraw.
+    let strategy_shares_per_token_ratio =
+        get_strategy_shares_per_token_ratio(deps.querier, &strategy_info);
+    strategy_info.shares_per_token_ratio = strategy_shares_per_token_ratio;
+    let user_total_shares = user_strategy_info.shares;
+    let user_undelegated_shares = decimal_multiplication_in_256(
+        strategy_shares_per_token_ratio,
+        Decimal::from_ratio(amount, 1_u128),
+    );
+
+    if user_undelegated_shares.gt(&user_total_shares) {
+        return Err(ContractError::UserDoesNotHaveEnoughRewards {});
+    }
+
+    user_strategy_info.shares =
+        decimal_subtraction_in_256(user_total_shares, user_undelegated_shares);
+    strategy_info.current_undelegated_shares = decimal_summation_in_256(
+        strategy_info.current_undelegated_shares,
+        user_undelegated_shares,
+    );
+
+    user_reward_info
+        .undelegation_records
+        .push(UserUndelegationRecord {
+            // there may multiple records with the same id. when withdrawing, use amount as the tie-breaker in such a case.
+            id: _env.block.time,
+            amount,
+            shares: user_undelegated_shares,
+            strategy_name: strategy_name.clone(),
+            undelegation_batch_id: strategy_info.undelegation_batch_id_pointer,
+        });
+
+    STRATEGY_MAP.save(deps.storage, &*strategy_name, &strategy_info)?;
+    USER_REWARD_INFO_MAP.save(deps.storage, &user_addr, &user_reward_info)?;
+
+    Ok(Response::default())
+}
+
+pub fn try_claim_airdrops(
+    deps: DepsMut,
+    _env: Env,
+    info: MessageInfo,
     strategy_id: String,
     amount: Uint128,
     denom: String,
@@ -641,234 +664,6 @@
     deps: DepsMut,
     _env: Env,
     info: MessageInfo,
-) -> Result<Response, ContractError> {
-    // transfer the airdrops in pending_airdrops vector in user_reward_info to the user
-    let user_addr = info.sender;
-
-    let mut user_reward_info: UserRewardInfo;
-    if let Some(user_reward_info_map) = USER_REWARD_INFO_MAP
-        .may_load(deps.storage, &user_addr)
-        .unwrap()
-    {
-        user_reward_info = user_reward_info_map;
->>>>>>> 589ab66f
-    } else {
-        return Err(ContractError::UserRewardInfoDoesNotExist {});
-    }
-
-<<<<<<< HEAD
-    // check if the undelegation amount crosses the user total undelegatable amount
-    let user_strategy_info: &mut UserStrategyInfo;
-    if let Some(user_strategy_info_mapping) = user_reward_info
-        .strategies
-        .iter_mut()
-        .find(|x| x.strategy_name.eq(&strategy_name))
-    {
-        user_strategy_info = user_strategy_info_mapping;
-    } else {
-        return Err(ContractError::UserNotInStrategy {});
-    }
-
-    // update the user airdrop pointer and allocate the user pending airdrops for the strategy
-    let mut user_airdrops: Vec<Coin> = vec![];
-    if let Some(new_user_airdrops) = get_user_airdrops(
-        &strategy_info.global_airdrop_pointer,
-        &user_strategy_info.airdrop_pointer,
-        user_strategy_info.shares,
-    ) {
-        user_airdrops = new_user_airdrops;
-    }
-    user_strategy_info.airdrop_pointer = strategy_info.global_airdrop_pointer.clone();
-    user_reward_info.pending_airdrops = merge_coin_vector(
-        user_reward_info.pending_airdrops,
-        CoinVecOp {
-            fund: user_airdrops,
-            operation: Operation::Add,
-        },
-    );
-
-    // subtract the user shares based on how much they want to withdraw.
-    let strategy_shares_per_token_ratio =
-        get_strategy_shares_per_token_ratio(deps.querier, &strategy_info);
-    strategy_info.shares_per_token_ratio = strategy_shares_per_token_ratio;
-    let user_total_shares = user_strategy_info.shares;
-    let user_undelegated_shares = decimal_multiplication_in_256(
-        strategy_shares_per_token_ratio,
-        Decimal::from_ratio(amount, 1_u128),
-    );
-
-    if user_undelegated_shares.gt(&user_total_shares) {
-        return Err(ContractError::UserDoesNotHaveEnoughRewards {});
-    }
-
-    user_strategy_info.shares =
-        decimal_subtraction_in_256(user_total_shares, user_undelegated_shares);
-    strategy_info.current_undelegated_shares = decimal_summation_in_256(
-        strategy_info.current_undelegated_shares,
-        user_undelegated_shares,
-    );
-
-    user_reward_info
-        .undelegation_records
-        .push(UserUndelegationRecord {
-            // there may multiple records with the same id. when withdrawing, use amount as the tie-breaker in such a case.
-            id: _env.block.time,
-            amount,
-            shares: user_undelegated_shares,
-            strategy_name: strategy_name.clone(),
-            undelegation_batch_id: strategy_info.undelegation_batch_id_pointer,
-        });
-
-    STRATEGY_MAP.save(deps.storage, &*strategy_name, &strategy_info)?;
-    USER_REWARD_INFO_MAP.save(deps.storage, &user_addr, &user_reward_info)?;
-
-    Ok(Response::default())
-}
-
-pub fn try_claim_airdrops(
-    deps: DepsMut,
-    _env: Env,
-    info: MessageInfo,
-    strategy_id: String,
-    amount: Uint128,
-    denom: String,
-    claim_msg: Binary,
-) -> Result<Response, ContractError> {
-    let state = STATE.load(deps.storage).unwrap();
-    if info.sender != state.manager {
-        return Err(ContractError::Unauthorized {});
-    }
-
-    let cw20_token_contracts: Cw20TokenContractsInfo;
-    if let Some(cw20_token_contracts_mapping) = CW20_TOKEN_CONTRACTS_REGISTRY
-        .may_load(deps.storage, denom.clone())
-        .unwrap()
-    {
-        cw20_token_contracts = cw20_token_contracts_mapping;
-    } else {
-        return Err(ContractError::AirdropNotRegistered {});
-    }
-
-    let mut strategy_info: StrategyInfo;
-    if let Some(strategy_info_mapping) = STRATEGY_MAP.may_load(deps.storage, &*strategy_id).unwrap()
-    {
-        // while registering the strategy, we need to update the airdrops the strategy supports.
-        strategy_info = strategy_info_mapping;
-    } else {
-        return Err(ContractError::StrategyInfoDoesNotExist(strategy_id));
-    }
-
-    let total_shares = strategy_info.total_shares;
-    let sic_address = strategy_info.sic_contract_address.clone();
-    let airdrop_coin = Coin::new(amount.u128(), denom.clone());
-
-    strategy_info.total_airdrops_accumulated = merge_coin_vector(
-        strategy_info.total_airdrops_accumulated,
-        CoinVecOp {
-            fund: vec![airdrop_coin.clone()],
-            operation: Operation::Add,
-        },
-    );
-
-    strategy_info.global_airdrop_pointer = merge_dec_coin_vector(
-        &strategy_info.global_airdrop_pointer,
-        DecCoinVecOp {
-            fund: vec![DecCoin {
-                amount: decimal_division_in_256(Decimal::from_ratio(amount, 1_u128), total_shares),
-                denom: denom.clone(),
-            }],
-            operation: Operation::Add,
-        },
-    );
-
-    STRATEGY_MAP.save(deps.storage, &*strategy_id, &strategy_info)?;
-
-    STATE.update(deps.storage, |mut state| -> Result<_, ContractError> {
-        state.total_accumulated_airdrops = merge_coin_vector(
-            state.total_accumulated_airdrops,
-            CoinVecOp {
-                fund: vec![airdrop_coin],
-                operation: Operation::Add,
-            },
-        );
-        Ok(state)
-    })?;
-
-    Ok(Response::new().add_message(WasmMsg::Execute {
-        contract_addr: String::from(sic_address),
-        msg: to_binary(&sic_execute_msg::ClaimAirdrops {
-            airdrop_token_contract: cw20_token_contracts.airdrop_contract,
-            cw20_token_contract: cw20_token_contracts.cw20_token_contract,
-            airdrop_token: denom,
-            amount,
-            claim_msg,
-        })
-        .unwrap(),
-        funds: vec![],
-    }))
-}
-
-pub fn try_withdraw_airdrops(
-=======
-    allocate_user_airdrops_across_strategies(deps.storage, &mut user_reward_info);
-
-    let mut messages: Vec<WasmMsg> = vec![];
-    let mut transfered_airdrops: Vec<Coin> = vec![];
-    // iterate thru all airdrops and transfer ownership to them to the user
-    user_reward_info
-        .pending_airdrops
-        .iter_mut()
-        .for_each(|user_airdrop| {
-            let airdrop_denom = user_airdrop.denom.clone();
-            let airdrop_amount = user_airdrop.amount;
-
-            let cw20_token_contracts = CW20_TOKEN_CONTRACTS_REGISTRY
-                .may_load(deps.storage, airdrop_denom.clone())
-                .unwrap();
-
-            if cw20_token_contracts.is_none() || airdrop_amount.is_zero() {
-                return;
-            }
-
-            messages.push(WasmMsg::Execute {
-                contract_addr: String::from(cw20_token_contracts.unwrap().cw20_token_contract),
-                msg: to_binary(&cw20::Cw20ExecuteMsg::Transfer {
-                    recipient: String::from(user_addr.clone()),
-                    amount: airdrop_amount,
-                })
-                .unwrap(),
-                funds: vec![],
-            });
-
-            // the airdrop is completely transferred back to the user
-            user_airdrop.amount = Uint128::zero();
-
-            transfered_airdrops.push(Coin::new(airdrop_amount.u128(), airdrop_denom));
-        });
-
-    STATE.update(deps.storage, |mut state| -> Result<_, ContractError> {
-        state.total_accumulated_airdrops = merge_coin_vector(
-            state.total_accumulated_airdrops,
-            CoinVecOp {
-                fund: transfered_airdrops,
-                operation: Operation::Sub,
-            },
-        );
-        Ok(state)
-    })?;
-
-    USER_REWARD_INFO_MAP.save(deps.storage, &user_addr, &user_reward_info)?;
-
-    Ok(Response::new().add_messages(messages))
-}
-
-pub fn try_withdraw_rewards(
->>>>>>> 589ab66f
-    deps: DepsMut,
-    _env: Env,
-    info: MessageInfo,
-    undelegation_timestamp: Timestamp,
-    strategy_id: String,
 ) -> Result<Response, ContractError> {
     // transfer the airdrops in pending_airdrops vector in user_reward_info to the user
     let user_addr = info.sender;
@@ -1437,7 +1232,6 @@
             to_binary(&query_strategy_info(deps, strategy_name)?)
         }
         QueryMsg::GetUserRewardInfo { user } => to_binary(&query_user_reward_info(deps, user)?),
-<<<<<<< HEAD
         QueryMsg::GetUndelegationBatchInfo {
             strategy_name,
             batch_id,
@@ -1446,6 +1240,7 @@
             strategy_name,
             batch_id,
         )?),
+        QueryMsg::GetStrategiesList {} => to_binary(&query_strategies_list(deps)?),
     }
 }
 
@@ -1458,9 +1253,7 @@
         UNDELEGATION_BATCH_MAP.may_load(deps.storage, (U64Key::new(batch_id), &*strategy_name))?;
     Ok(GetUndelegationBatchInfoResponse {
         undelegation_batch_info,
-=======
-        QueryMsg::GetStrategiesList {} => to_binary(&query_strategies_list(deps)?),
-    }
+    })
 }
 
 fn query_strategies_list(deps: Deps) -> StdResult<GetStrategiesListResponse> {
@@ -1480,7 +1273,6 @@
     let config = CONFIG.load(deps.storage)?;
     Ok(GetConfigResponse {
         config: Some(config),
->>>>>>> 589ab66f
     })
 }
 
