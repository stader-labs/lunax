--- conflicted
+++ resolved
@@ -111,6 +111,7 @@
         return Err(ContractError::NoValidatorsInPool {});
     }
     let all_validators = querier.query_all_validators()?;
+    let all_delegations = querier.query_all_delegations(validator_contract)?;
 
     let mut stake_tuples = vec![];
     for val_addr in validators {
@@ -118,18 +119,10 @@
         if validator.is_none() {
             continue;
         }
-<<<<<<< HEAD
-        let delegation_opt =
-            querier.query_delegation(validator_contract.clone(), val_addr.clone())?;
+        let delegation_opt = all_delegations.iter().find(|x| x.validator.eq(&val_addr));
+
         if let Some(full_delegation) = delegation_opt {
             stake_tuples.push((full_delegation.amount.amount, val_addr.to_string()))
-=======
-
-        let delegation_opt = all_delegations.iter().find(|x| x.validator.eq(&val_addr));
-        if delegation_opt.is_none() {
-            // No delegation. So can
-            stake_tuples.push((Uint128::zero(), val_addr.to_string()));
->>>>>>> 18777e1d
         } else {
             stake_tuples.push((Uint128::zero(), val_addr.to_string()));
         }
