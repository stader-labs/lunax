#[cfg(test)]
mod tests {
    use crate::contract::{
        check_slashing, compute_withdrawable_funds, execute, instantiate, query,
    };
    use crate::error::ContractError;
    use crate::helpers::{
        get_active_validators_sorted_by_stake, get_validator_for_deposit, validate, Verify,
    };
    use crate::msg::{
        Cw20HookMsg, ExecuteMsg, GetFundsClaimRecord, InstantiateMsg, MerkleAirdropMsg,
        QueryConfigResponse, QueryMsg, QueryStateResponse,
    };
    use crate::state::{
        AirdropRate, BatchUndelegationRecord, Config, ConfigUpdateRequest, OperationControls,
        OperationControlsUpdateRequest, State, UndelegationInfo, VMeta,
        BATCH_UNDELEGATION_REGISTRY, CONFIG, OPERATION_CONTROLS, STATE, USERS, VALIDATOR_META,
    };
    use crate::testing::mock_querier::{mock_dependencies, WasmMockQuerier};
    use crate::testing::test_helpers::check_equal_vec;
    use cosmwasm_std::testing::{mock_env, mock_info, MockApi, MockStorage, MOCK_CONTRACT_ADDR};
    use cosmwasm_std::{
<<<<<<< HEAD
        from_binary, to_binary, Addr, Attribute, BankMsg, Coin, Decimal, DistributionMsg, Env,
        FullDelegation, MessageInfo, OwnedDeps, StakingMsg, StdResult, SubMsg, Uint128, Validator,
        WasmMsg,
=======
        attr, from_binary, to_binary, Addr, Attribute, BankMsg, Coin, Decimal, Delegation,
        DistributionMsg, Env, FullDelegation, MessageInfo, OwnedDeps, StakingMsg, StdResult,
        SubMsg, Timestamp, Uint128, Validator, WasmMsg,
>>>>>>> 18777e1d
    };
    use cw20::{Cw20ExecuteMsg, Cw20ReceiveMsg};
    use reward::msg::ExecuteMsg as RewardExecuteMsg;
    use reward::state::{TmpManagerStore, TMP_MANAGER_STORE};

    fn get_validators() -> Vec<Validator> {
        vec![
            Validator {
                address: "valid0001".to_string(),
                commission: Decimal::zero(),
                max_commission: Decimal::zero(),
                max_change_rate: Decimal::zero(),
            },
            Validator {
                address: "valid0002".to_string(),
                commission: Decimal::zero(),
                max_commission: Decimal::zero(),
                max_change_rate: Decimal::zero(),
            },
            Validator {
                address: "valid0003".to_string(),
                commission: Decimal::zero(),
                max_commission: Decimal::zero(),
                max_change_rate: Decimal::zero(),
            },
        ]
    }

    fn get_delegations() -> Vec<FullDelegation> {
        vec![
            FullDelegation {
                delegator: Addr::unchecked(MOCK_CONTRACT_ADDR),
                validator: "valid0001".to_string(),
                amount: Coin::new(1000, "uluna"),
                can_redelegate: Coin::new(1000, "uluna"),
                accumulated_rewards: vec![Coin::new(20, "uluna"), Coin::new(30, "urew1")],
            },
            FullDelegation {
                delegator: Addr::unchecked(MOCK_CONTRACT_ADDR),
                validator: "valid0002".to_string(),
                amount: Coin::new(1000, "uluna"),
                can_redelegate: Coin::new(0, "uluna"),
                accumulated_rewards: vec![Coin::new(40, "uluna"), Coin::new(60, "urew1")],
            },
            FullDelegation {
                delegator: Addr::unchecked(MOCK_CONTRACT_ADDR),
                validator: "valid0003".to_string(),
                amount: Coin::new(1000, "uluna"),
                can_redelegate: Coin::new(0, "uluna"),
                accumulated_rewards: vec![],
            },
        ]
    }

    pub fn instantiate_contract(
        deps: &mut OwnedDeps<MockStorage, MockApi, WasmMockQuerier>,
        info: &MessageInfo,
        env: &Env,
    ) {
        let msg = InstantiateMsg {
            unbonding_period: 3600 * 24 * 21,
            undelegation_cooldown: 10,
            min_deposit: Uint128::new(1000),
            max_deposit: Uint128::new(1_000_000_000_000),
            reward_contract: "reward_contract".to_string(),
            airdrops_registry_contract: "airdrop_registry_contract".to_string(),
            airdrop_withdrawal_contract: "airdrop_withdrawal_contract".to_string(),
            protocol_fee_contract: "protocol_fee_contract".to_string(),
            protocol_reward_fee: Decimal::from_ratio(1_u128, 100_u128), // 1%
            protocol_deposit_fee: Decimal::from_ratio(1_u128, 100_u128), // 1%
            protocol_withdraw_fee: Decimal::from_ratio(1_u128, 100_u128), // 1%
            reinvest_cooldown: 10,
        };

        instantiate(deps.as_mut(), env.clone(), info.clone(), msg).unwrap();
    }

    #[test]
    fn proper_initialization_fail() {
        let mut deps = mock_dependencies(&[]);
        let _info = mock_info("creator", &[]);
        let _env = mock_env();

        /*
           Reward fee above limit
        */
        let msg = InstantiateMsg {
            unbonding_period: 3600 * 24 * 21,
            undelegation_cooldown: 10,
            min_deposit: Uint128::new(1000),
            max_deposit: Uint128::new(1_000_000_000_000),
            reward_contract: "reward_contract".to_string(),
            airdrops_registry_contract: "airdrop_registry_contract".to_string(),
            airdrop_withdrawal_contract: "airdrop_withdrawal_contract".to_string(),
            protocol_fee_contract: "protocol_fee_contract".to_string(),
            protocol_reward_fee: Decimal::from_ratio(11_u128, 100_u128), // 1%
            protocol_deposit_fee: Decimal::from_ratio(2_u128, 100_u128), // 1%
            protocol_withdraw_fee: Decimal::from_ratio(2_u128, 100_u128), // 1%
            reinvest_cooldown: 10,
        };
        let info = mock_info("creator", &[]);

        let err = instantiate(deps.as_mut(), mock_env(), info, msg).unwrap_err();
        assert!(matches!(err, ContractError::ProtocolFeeAboveLimit {}));

        /*
            Deposit fee above limit
        */
        let msg = InstantiateMsg {
            unbonding_period: 3600 * 24 * 21,
            undelegation_cooldown: 10,
            min_deposit: Uint128::new(1000),
            max_deposit: Uint128::new(1_000_000_000_000),
            reward_contract: "reward_contract".to_string(),
            airdrops_registry_contract: "airdrop_registry_contract".to_string(),
            airdrop_withdrawal_contract: "airdrop_withdrawal_contract".to_string(),
            protocol_fee_contract: "protocol_fee_contract".to_string(),
            protocol_reward_fee: Decimal::from_ratio(2_u128, 100_u128), // 1%
            protocol_deposit_fee: Decimal::from_ratio(6_u128, 100_u128), // 1%
            protocol_withdraw_fee: Decimal::from_ratio(2_u128, 100_u128), // 1%
            reinvest_cooldown: 10,
        };
        let info = mock_info("creator", &[]);

        let err = instantiate(deps.as_mut(), mock_env(), info, msg).unwrap_err();
        assert!(matches!(err, ContractError::ProtocolFeeAboveLimit {}));

        /*
           Withdraw fee above limit
        */
        let msg = InstantiateMsg {
            unbonding_period: 3600 * 24 * 21,
            undelegation_cooldown: 10,
            min_deposit: Uint128::new(1000),
            max_deposit: Uint128::new(1_000_000_000_000),
            reward_contract: "reward_contract".to_string(),
            airdrops_registry_contract: "airdrop_registry_contract".to_string(),
            airdrop_withdrawal_contract: "airdrop_withdrawal_contract".to_string(),
            protocol_fee_contract: "protocol_fee_contract".to_string(),
            protocol_reward_fee: Decimal::from_ratio(2_u128, 100_u128), // 1%
            protocol_deposit_fee: Decimal::from_ratio(2_u128, 100_u128), // 1%
            protocol_withdraw_fee: Decimal::from_ratio(8_u128, 100_u128), // 1%
            reinvest_cooldown: 10,
        };
        let info = mock_info("creator", &[]);

        let err = instantiate(deps.as_mut(), mock_env(), info, msg).unwrap_err();
        assert!(matches!(err, ContractError::ProtocolFeeAboveLimit {}));
    }

    #[test]
    fn proper_initialization() {
        let mut deps = mock_dependencies(&[]);
        let _info = mock_info("creator", &[]);
        let env = mock_env();

        let msg = InstantiateMsg {
            unbonding_period: 3600 * 24 * 21,
            undelegation_cooldown: 10,
            min_deposit: Uint128::new(1000),
            max_deposit: Uint128::new(1_000_000_000_000),
            reward_contract: "reward_contract".to_string(),
            airdrops_registry_contract: "airdrop_registry_contract".to_string(),
            airdrop_withdrawal_contract: "airdrop_withdrawal_contract".to_string(),
            protocol_fee_contract: "protocol_fee_contract".to_string(),
            protocol_reward_fee: Decimal::from_ratio(1_u128, 100_u128), // 1%
            protocol_deposit_fee: Decimal::from_ratio(1_u128, 100_u128), // 1%
            protocol_withdraw_fee: Decimal::from_ratio(1_u128, 100_u128), // 1%
            reinvest_cooldown: 10,
        };
        let expected_config = Config {
            manager: Addr::unchecked("creator"),
            vault_denom: "uluna".to_string(),
            unbonding_period: 3600 * 24 * 21,
            undelegation_cooldown: 10,
            min_deposit: Uint128::new(1000),
            max_deposit: Uint128::new(1_000_000_000_000),
            active: true,
            reward_contract: Addr::unchecked("reward_contract"),
            cw20_token_contract: Addr::unchecked("0"),
            airdrop_registry_contract: Addr::unchecked("airdrop_registry_contract"),
            airdrop_withdrawal_contract: Addr::unchecked("airdrop_withdrawal_contract"),
            protocol_fee_contract: Addr::unchecked("protocol_fee_contract"),
            protocol_reward_fee: Decimal::from_ratio(1_u128, 100_u128), // 1%
            protocol_deposit_fee: Decimal::from_ratio(1_u128, 100_u128), // 1%
            protocol_withdraw_fee: Decimal::from_ratio(1_u128, 100_u128), // 1%
            reinvest_cooldown: 10,
        };
        let info = mock_info("creator", &[]);

        let res = instantiate(deps.as_mut(), mock_env(), info, msg).unwrap();
        assert_eq!(res.messages.len(), 1);
        assert!(check_equal_vec(
            res.messages,
            vec![SubMsg::new(DistributionMsg::SetWithdrawAddress {
                address: "reward_contract".to_string()
            })]
        ));

        let config_res = query(deps.as_ref(), mock_env(), QueryMsg::Config {}).unwrap();
        let config: QueryConfigResponse = from_binary(&config_res).unwrap();
        assert_eq!(config.config, expected_config);

        let state_res = query(deps.as_ref(), mock_env(), QueryMsg::State {}).unwrap();
        let state: QueryStateResponse = from_binary(&state_res).unwrap();
        assert_eq!(
            state.state,
            State {
                total_staked: Uint128::zero(),
                exchange_rate: Decimal::one(),
                last_reconciled_batch_id: 0,
                current_undelegation_batch_id: 1,
                last_undelegation_time: env
                    .block
                    .time
                    .minus_seconds(config.config.undelegation_cooldown),
                last_reinvest_time: env
                    .block
                    .time
                    .minus_seconds(config.config.reinvest_cooldown),
                validators: vec![],
                reconciled_funds_to_withdraw: Uint128::zero()
            }
        );
    }

    #[test]
    fn test_get_active_validators_sorted_by_stake() {
        let mut deps = mock_dependencies(&[]);
        let env = mock_env();
        let info = mock_info("creator", &[]);

        let _res = instantiate_contract(&mut deps, &info, &env);

        let valid1 = Addr::unchecked("valid0001");
        let valid2 = Addr::unchecked("valid0002");
        let valid3 = Addr::unchecked("valid0003");

        /*
           Test - 1. Empty validator pool
        */
        let err = get_active_validators_sorted_by_stake(
            deps.as_mut().querier,
            env.contract.address.clone(),
            vec![],
            convert_to_delegation(get_delegations()).as_slice(),
        )
        .unwrap_err();
        assert!(matches!(err, ContractError::NoValidatorsInPool {}));

        /*
           Test - 2. All validators are jailed
        */
        deps.querier.update_staking("uluna", &[], &[]);
        let err = get_active_validators_sorted_by_stake(
            deps.as_mut().querier,
            env.contract.address.clone(),
            vec![valid1.clone(), valid2.clone(), valid3.clone()],
            convert_to_delegation(get_delegations()).as_slice(),
        )
        .unwrap_err();
        assert!(matches!(err, ContractError::AllValidatorsJailed {}));

        /*
            Test - 3. Successful
        */
        fn get_validators_test_3() -> Vec<Validator> {
            vec![
                Validator {
                    address: "valid0001".to_string(),
                    commission: Decimal::zero(),
                    max_commission: Decimal::zero(),
                    max_change_rate: Decimal::zero(),
                },
                Validator {
                    address: "valid0002".to_string(),
                    commission: Decimal::zero(),
                    max_commission: Decimal::zero(),
                    max_change_rate: Decimal::zero(),
                },
                Validator {
                    address: "valid0003".to_string(),
                    commission: Decimal::zero(),
                    max_commission: Decimal::zero(),
                    max_change_rate: Decimal::zero(),
                },
            ]
        }
        fn get_delegations_test_3() -> Vec<FullDelegation> {
            vec![
                FullDelegation {
                    delegator: Addr::unchecked(MOCK_CONTRACT_ADDR),
                    validator: "valid0001".to_string(),
                    amount: Coin::new(1000, "uluna"),
                    can_redelegate: Coin::new(1000, "uluna"),
                    accumulated_rewards: vec![Coin::new(20, "uluna"), Coin::new(30, "urew1")],
                },
                FullDelegation {
                    delegator: Addr::unchecked(MOCK_CONTRACT_ADDR),
                    validator: "valid0002".to_string(),
                    amount: Coin::new(2000, "uluna"),
                    can_redelegate: Coin::new(0, "uluna"),
                    accumulated_rewards: vec![Coin::new(40, "uluna"), Coin::new(60, "urew1")],
                },
                FullDelegation {
                    delegator: Addr::unchecked(MOCK_CONTRACT_ADDR),
                    validator: "valid0003".to_string(),
                    amount: Coin::new(3000, "uluna"),
                    can_redelegate: Coin::new(0, "uluna"),
                    accumulated_rewards: vec![Coin::new(40, "uluna"), Coin::new(60, "urew1")],
                },
            ]
        }
        deps.querier.update_staking(
            "uluna",
            &*get_validators_test_3(),
            &*get_delegations_test_3(),
        );
        let res = get_active_validators_sorted_by_stake(
            deps.as_mut().querier,
            env.contract.address.clone(),
            vec![valid1.clone(), valid2.clone(), valid3.clone()],
            convert_to_delegation(get_delegations_test_3()).as_slice(),
        )
        .unwrap();
        assert!(check_equal_vec(
            res,
            vec![
                (Uint128::new(1000_u128), valid1.to_string()),
                (Uint128::new(2000_u128), valid2.to_string()),
                (Uint128::new(3000_u128), valid3.to_string())
            ]
        ));
    }

    #[test]
    fn test_get_validator_for_deposit() {
        let mut deps = mock_dependencies(&[]);
        let env = mock_env();
        let info = mock_info("creator", &[]);

        let _res = instantiate_contract(&mut deps, &info, &env);

        let valid1 = Addr::unchecked("valid0001");
        let valid2 = Addr::unchecked("valid0002");
        let valid3 = Addr::unchecked("valid0003");

        /*
           Test - 1. Empty validator pool
        */
        let err = get_validator_for_deposit(
            deps.as_mut().querier,
            env.contract.address.clone(),
            vec![],
            convert_to_delegation(get_delegations()).as_slice(),
        )
        .unwrap_err();
        assert!(matches!(err, ContractError::NoValidatorsInPool {}));

        /*
           Test - 2. Get Validator with no delegation
        */
        fn get_validators_test_1() -> Vec<Validator> {
            vec![
                Validator {
                    address: "valid0001".to_string(),
                    commission: Decimal::zero(),
                    max_commission: Decimal::zero(),
                    max_change_rate: Decimal::zero(),
                },
                Validator {
                    address: "valid0002".to_string(),
                    commission: Decimal::zero(),
                    max_commission: Decimal::zero(),
                    max_change_rate: Decimal::zero(),
                },
                Validator {
                    address: "valid0003".to_string(),
                    commission: Decimal::zero(),
                    max_commission: Decimal::zero(),
                    max_change_rate: Decimal::zero(),
                },
            ]
        }
        fn get_delegations_test_1() -> Vec<FullDelegation> {
            vec![
                FullDelegation {
                    delegator: Addr::unchecked(MOCK_CONTRACT_ADDR),
                    validator: "valid0001".to_string(),
                    amount: Coin::new(1000, "uluna"),
                    can_redelegate: Coin::new(1000, "uluna"),
                    accumulated_rewards: vec![Coin::new(20, "uluna"), Coin::new(30, "urew1")],
                },
                FullDelegation {
                    delegator: Addr::unchecked(MOCK_CONTRACT_ADDR),
                    validator: "valid0002".to_string(),
                    amount: Coin::new(1000, "uluna"),
                    can_redelegate: Coin::new(0, "uluna"),
                    accumulated_rewards: vec![Coin::new(40, "uluna"), Coin::new(60, "urew1")],
                },
            ]
        }
        deps.querier.update_staking(
            "uluna",
            &*get_validators_test_1(),
            &*get_delegations_test_1(),
        );
        let res = get_validator_for_deposit(
            deps.as_mut().querier,
            env.contract.address.clone(),
            vec![valid1.clone(), valid2.clone(), valid3.clone()],
            convert_to_delegation(get_delegations_test_1()).as_slice(),
        )
        .unwrap();
        assert_eq!(res, valid3);

        /*
           Test - 3. Validator with smallest delegation
        */
        fn get_validators_test_2() -> Vec<Validator> {
            vec![
                Validator {
                    address: "valid0001".to_string(),
                    commission: Decimal::zero(),
                    max_commission: Decimal::zero(),
                    max_change_rate: Decimal::zero(),
                },
                Validator {
                    address: "valid0002".to_string(),
                    commission: Decimal::zero(),
                    max_commission: Decimal::zero(),
                    max_change_rate: Decimal::zero(),
                },
                Validator {
                    address: "valid0003".to_string(),
                    commission: Decimal::zero(),
                    max_commission: Decimal::zero(),
                    max_change_rate: Decimal::zero(),
                },
            ]
        }
        fn get_delegations_test_2() -> Vec<FullDelegation> {
            vec![
                FullDelegation {
                    delegator: Addr::unchecked(MOCK_CONTRACT_ADDR),
                    validator: "valid0001".to_string(),
                    amount: Coin::new(1000, "uluna"),
                    can_redelegate: Coin::new(1000, "uluna"),
                    accumulated_rewards: vec![Coin::new(20, "uluna"), Coin::new(30, "urew1")],
                },
                FullDelegation {
                    delegator: Addr::unchecked(MOCK_CONTRACT_ADDR),
                    validator: "valid0002".to_string(),
                    amount: Coin::new(2000, "uluna"),
                    can_redelegate: Coin::new(0, "uluna"),
                    accumulated_rewards: vec![Coin::new(40, "uluna"), Coin::new(60, "urew1")],
                },
                FullDelegation {
                    delegator: Addr::unchecked(MOCK_CONTRACT_ADDR),
                    validator: "valid0003".to_string(),
                    amount: Coin::new(3000, "uluna"),
                    can_redelegate: Coin::new(0, "uluna"),
                    accumulated_rewards: vec![Coin::new(40, "uluna"), Coin::new(60, "urew1")],
                },
            ]
        }
        deps.querier.update_staking(
            "uluna",
            &*get_validators_test_2(),
            &*get_delegations_test_2(),
        );
        let res = get_validator_for_deposit(
            deps.as_mut().querier,
            env.contract.address.clone(),
            vec![valid1.clone(), valid2.clone(), valid3.clone()],
            convert_to_delegation(get_delegations_test_2()).as_slice(),
        )
        .unwrap();
        assert_eq!(res, valid1);
    }

    #[test]
    fn test_validate() {
        let mut deps = mock_dependencies(&[]);
        let env = mock_env();
        let info = mock_info("creator", &[]);
        let _res = instantiate_contract(&mut deps, &info, &env);

        /*
           Test - 1. Check send manager
        */
        let info = mock_info("not-creator", &[]);
        let mut config = CONFIG.load(deps.as_mut().storage).unwrap();
        config.manager = Addr::unchecked("creator");
        let err = validate(&config, &info, &env, vec![Verify::SenderManager]).unwrap_err();
        assert!(matches!(err, ContractError::Unauthorized {}));

        /*
           Test - 2. Check NonZeroSingleInfoFund
        */
        let info = mock_info("not-creator", &[]);
        let mut config = CONFIG.load(deps.as_mut().storage).unwrap();
        config.manager = Addr::unchecked("creator");
        let err = validate(&config, &info, &env, vec![Verify::NonZeroSingleInfoFund]).unwrap_err();
        assert!(matches!(err, ContractError::NoFunds {}));

        let info = mock_info(
            "creator",
            &[
                Coin::new(100_u128, "uluna"),
                Coin::new(1000_u128, "uusd".to_string()),
            ],
        );
        let mut config = CONFIG.load(deps.as_mut().storage).unwrap();
        config.manager = Addr::unchecked("creator");
        let err = validate(&config, &info, &env, vec![Verify::NonZeroSingleInfoFund]).unwrap_err();
        assert!(matches!(err, ContractError::MultipleFunds {}));

        let info = mock_info("creator", &[Coin::new(100_u128, "ulunsda")]);
        let mut config = CONFIG.load(deps.as_mut().storage).unwrap();
        config.manager = Addr::unchecked("creator");
        let err = validate(&config, &info, &env, vec![Verify::NonZeroSingleInfoFund]).unwrap_err();
        assert!(matches!(err, ContractError::InvalidDenom {}));

        /*
            Test - 3. Check NoFunds
        */
        let info = mock_info("creator", &[Coin::new(100_u128, "uluna")]);
        let mut config = CONFIG.load(deps.as_mut().storage).unwrap();
        config.manager = Addr::unchecked("creator");
        let err = validate(&config, &info, &env, vec![Verify::NoFunds]).unwrap_err();
        assert!(matches!(err, ContractError::FundsNotExpected {}));
    }

    #[test]
    fn test_update_operation_controls() {
        let mut deps = mock_dependencies(&[]);
        let info = mock_info("creator", &[]);
        let env = mock_env();

        let _res = instantiate_contract(&mut deps, &info, &env);

        /*
           Unauthorized
        */
        let err = execute(
            deps.as_mut(),
            env.clone(),
            mock_info("not-creator", &[]),
            ExecuteMsg::UpdateOperationFlags {
                operation_controls_update_request: OperationControlsUpdateRequest {
                    deposit_paused: None,
                    queue_undelegate_paused: None,
                    undelegate_paused: None,
                    withdraw_paused: None,
                    reinvest_paused: None,
                    reconcile_paused: None,
                    claim_airdrops_paused: None,
                    redeem_rewards_paused: None,
                    reimburse_slashing_paused: None,
                },
            },
        )
        .unwrap_err();
        assert!(matches!(err, ContractError::Unauthorized {}));

        /*
            Successful update
        */
        OPERATION_CONTROLS
            .save(
                deps.as_mut().storage,
                &OperationControls {
                    deposit_paused: true,
                    queue_undelegate_paused: false,
                    undelegate_paused: true,
                    withdraw_paused: false,
                    reinvest_paused: true,
                    reconcile_paused: false,
                    claim_airdrops_paused: true,
                    redeem_rewards_paused: true,
                    reimburse_slashing_paused: false,
                },
            )
            .unwrap();
        let _res = execute(
            deps.as_mut(),
            env.clone(),
            mock_info("creator", &[]),
            ExecuteMsg::UpdateOperationFlags {
                operation_controls_update_request: OperationControlsUpdateRequest {
                    deposit_paused: Some(false),
                    queue_undelegate_paused: None,
                    undelegate_paused: Some(false),
                    withdraw_paused: None,
                    reinvest_paused: None,
                    reconcile_paused: Some(true),
                    claim_airdrops_paused: Some(false),
                    redeem_rewards_paused: None,
                    reimburse_slashing_paused: Some(true),
                },
            },
        )
        .unwrap();
        let operation_controls = OPERATION_CONTROLS.load(deps.as_mut().storage).unwrap();
        assert_eq!(
            operation_controls,
            OperationControls {
                deposit_paused: false,
                queue_undelegate_paused: false,
                undelegate_paused: false,
                withdraw_paused: false,
                reinvest_paused: true,
                reconcile_paused: true,
                claim_airdrops_paused: false,
                redeem_rewards_paused: true,
                reimburse_slashing_paused: true
            }
        );
    }

    #[test]
    fn test_set_and_accept_manager_successful() {
        let mut deps = mock_dependencies(&[]);
        let env = mock_env();
        let info = mock_info("creator", &[]);

        let _res = instantiate_contract(&mut deps, &info, &env);

        let tmp_manager_store = TMP_MANAGER_STORE.may_load(deps.as_mut().storage).unwrap();
        assert_eq!(tmp_manager_store, None);
        let _res = execute(
            deps.as_mut(),
            env.clone(),
            mock_info("creator", &[]),
            ExecuteMsg::SetManager {
                manager: "new_manager1".to_string(),
            },
        )
        .unwrap();
        let tmp_manager_store = TMP_MANAGER_STORE.load(deps.as_mut().storage).unwrap();
        assert_eq!(tmp_manager_store.manager, "new_manager1".to_string());

        let _res = execute(
            deps.as_mut(),
            env.clone(),
            mock_info("new_manager1", &[]),
            ExecuteMsg::AcceptManager {},
        )
        .unwrap();
        let config = CONFIG.load(deps.as_mut().storage).unwrap();
        let tmp_manager_store = TMP_MANAGER_STORE.may_load(deps.as_mut().storage).unwrap();

        assert_eq!(config.manager, Addr::unchecked("new_manager1"));
        assert_eq!(tmp_manager_store, None);
        let _res = execute(
            deps.as_mut(),
            env.clone(),
            mock_info("new_manager1", &[]),
            ExecuteMsg::SetManager {
                manager: "new_manager2".to_string(),
            },
        )
        .unwrap();
        let tmp_manager_store = TMP_MANAGER_STORE.load(deps.as_mut().storage).unwrap();
        assert_eq!(tmp_manager_store.manager, "new_manager2".to_string());

        let _res = execute(
            deps.as_mut(),
            env.clone(),
            mock_info("new_manager2", &[]),
            ExecuteMsg::AcceptManager {},
        )
        .unwrap();
        let config = CONFIG.load(deps.as_mut().storage).unwrap();
        assert_eq!(config.manager, Addr::unchecked("new_manager2"));
        let _tmp_manager_store = TMP_MANAGER_STORE.may_load(deps.as_mut().storage).unwrap();
    }

    #[test]
    fn test_set_manager() {
        let mut deps = mock_dependencies(&[]);
        let env = mock_env();
        let info = mock_info("creator", &[]);

        let _res = instantiate_contract(&mut deps, &info, &env);

        /*
           Unauthorized
        */
        let err = execute(
            deps.as_mut(),
            env.clone(),
            mock_info("not-creator", &[]),
            ExecuteMsg::SetManager {
                manager: "test_manager".to_string(),
            },
        )
        .unwrap_err();
        assert!(matches!(err, ContractError::Unauthorized {}));

        /*
            Successful
        */
        let _res = execute(
            deps.as_mut(),
            env.clone(),
            mock_info("creator", &[]),
            ExecuteMsg::SetManager {
                manager: "test_manager".to_string(),
            },
        )
        .unwrap();
        let tmp_manager_store = TMP_MANAGER_STORE.load(deps.as_mut().storage).unwrap();
        assert_eq!(tmp_manager_store.manager, "test_manager".to_string())
    }

    #[test]
    fn test_accept_manager() {
        let mut deps = mock_dependencies(&[]);
        let env = mock_env();
        let info = mock_info("creator", &[]);

        let _res = instantiate_contract(&mut deps, &info, &env);

        /*
           Empty tmp store
        */
        let err = execute(
            deps.as_mut(),
            env.clone(),
            mock_info("creator", &[]),
            ExecuteMsg::AcceptManager {},
        )
        .unwrap_err();
        assert!(matches!(err, ContractError::TmpManagerStoreEmpty {}));

        /*
            Successful
        */
        TMP_MANAGER_STORE
            .save(
                deps.as_mut().storage,
                &TmpManagerStore {
                    manager: "new_manager".to_string(),
                },
            )
            .unwrap();
        /*
            Unauthorized
        */
        let err = execute(
            deps.as_mut(),
            env.clone(),
            mock_info("not-creator", &[]),
            ExecuteMsg::AcceptManager {},
        )
        .unwrap_err();
        assert!(matches!(err, ContractError::Unauthorized {}));

        /*
           Successful
        */
        let _res = execute(
            deps.as_mut(),
            env.clone(),
            mock_info("new_manager", &[]),
            ExecuteMsg::AcceptManager {},
        )
        .unwrap();
        let config = CONFIG.load(deps.as_mut().storage).unwrap();
        assert_eq!(config.manager, Addr::unchecked("new_manager"));
        let tmp_manager_store = TMP_MANAGER_STORE.may_load(deps.as_mut().storage).unwrap();
        assert_eq!(tmp_manager_store, None);
    }

    #[test]
    fn test_update_config() {
        let mut deps = mock_dependencies(&[]);
        let info = mock_info("creator", &[]);
        let env = mock_env();

        let _res = instantiate_contract(&mut deps, &info, &env);
        let initial_state = STATE.load(deps.as_mut().storage).unwrap();

        /*
           Test - 1. Unauthorized
        */
        let err = execute(
            deps.as_mut(),
            env.clone(),
            mock_info("not-creator", &[]),
            ExecuteMsg::UpdateConfig {
                config_request: ConfigUpdateRequest {
                    min_deposit: None,
                    max_deposit: None,
                    cw20_token_contract: None,
                    protocol_reward_fee: None,
                    protocol_withdraw_fee: None,
                    protocol_deposit_fee: None,
                    airdrop_registry_contract: None,
                    unbonding_period: None,
                    undelegation_cooldown: None,
                    reinvest_cooldown: None,
                },
            },
        )
        .unwrap_err();
        assert!(matches!(err, ContractError::Unauthorized {}));

        // Authorized but no changes
        let _res = execute(
            deps.as_mut(),
            env.clone(),
            mock_info("creator", &[]),
            ExecuteMsg::UpdateConfig {
                config_request: ConfigUpdateRequest {
                    min_deposit: None,
                    max_deposit: None,
                    cw20_token_contract: None,
                    protocol_reward_fee: None,
                    protocol_withdraw_fee: None,
                    protocol_deposit_fee: None,
                    airdrop_registry_contract: None,
                    unbonding_period: None,
                    undelegation_cooldown: None,
                    reinvest_cooldown: None,
                },
            },
        )
        .unwrap();
        let state = STATE.load(deps.as_mut().storage).unwrap();
        assert_eq!(state, initial_state);

        /*
            Test - 2.
        */
        let err = execute(
            deps.as_mut(),
            env.clone(),
            mock_info("creator", &[]),
            ExecuteMsg::UpdateConfig {
                config_request: ConfigUpdateRequest {
                    min_deposit: Some(Uint128::from(1_u128)),
                    max_deposit: Some(Uint128::from(10000000_u128)),
                    cw20_token_contract: Some("cw20_token_contract".parse().unwrap()),
                    protocol_reward_fee: Some(Decimal::from_ratio(11_u128, 100_u128)),
                    protocol_withdraw_fee: Some(Decimal::from_ratio(2_u128, 100_u128)),
                    protocol_deposit_fee: Some(Decimal::from_ratio(2_u128, 100_u128)),
                    airdrop_registry_contract: None,
                    unbonding_period: Some(100u64),
                    undelegation_cooldown: Some(10000u64),
                    reinvest_cooldown: Some(234u64),
                },
            },
        )
        .unwrap_err();
        assert!(matches!(err, ContractError::ProtocolFeeAboveLimit {}));

        /*
            Test - 2.
        */
        let err = execute(
            deps.as_mut(),
            env.clone(),
            mock_info("creator", &[]),
            ExecuteMsg::UpdateConfig {
                config_request: ConfigUpdateRequest {
                    min_deposit: Some(Uint128::from(1_u128)),
                    max_deposit: Some(Uint128::from(10000000_u128)),
                    cw20_token_contract: Some("cw20_token_contract".parse().unwrap()),
                    protocol_reward_fee: Some(Decimal::from_ratio(2_u128, 100_u128)),
                    protocol_withdraw_fee: Some(Decimal::from_ratio(6_u128, 100_u128)),
                    protocol_deposit_fee: Some(Decimal::from_ratio(2_u128, 100_u128)),
                    airdrop_registry_contract: Some("airdrop_registry_contract".to_string()),
                    unbonding_period: Some(100u64),
                    undelegation_cooldown: Some(10000u64),
                    reinvest_cooldown: Some(234u64),
                },
            },
        )
        .unwrap_err();
        assert!(matches!(err, ContractError::ProtocolFeeAboveLimit {}));

        /*
            Test - 2.
        */
        let err = execute(
            deps.as_mut(),
            env.clone(),
            mock_info("creator", &[]),
            ExecuteMsg::UpdateConfig {
                config_request: ConfigUpdateRequest {
                    min_deposit: Some(Uint128::from(1_u128)),
                    max_deposit: Some(Uint128::from(10000000_u128)),
                    cw20_token_contract: Some("cw20_token_contract".parse().unwrap()),
                    protocol_reward_fee: Some(Decimal::from_ratio(2_u128, 100_u128)),
                    protocol_withdraw_fee: Some(Decimal::from_ratio(2_u128, 100_u128)),
                    protocol_deposit_fee: Some(Decimal::from_ratio(8_u128, 100_u128)),
                    airdrop_registry_contract: None,
                    unbonding_period: Some(100u64),
                    undelegation_cooldown: Some(10000u64),
                    reinvest_cooldown: Some(234u64),
                },
            },
        )
        .unwrap_err();
        assert!(matches!(err, ContractError::ProtocolFeeAboveLimit {}));

        /*
           Test - 2.
        */
        let _res = execute(
            deps.as_mut(),
            env.clone(),
            mock_info("creator", &[]),
            ExecuteMsg::UpdateConfig {
                config_request: ConfigUpdateRequest {
                    min_deposit: Some(Uint128::from(1_u128)),
                    max_deposit: Some(Uint128::from(10000000_u128)),
                    cw20_token_contract: Some("cw20_token_contract".parse().unwrap()),
                    protocol_reward_fee: Some(Decimal::from_ratio(2_u128, 100_u128)),
                    protocol_withdraw_fee: Some(Decimal::from_ratio(2_u128, 100_u128)),
                    protocol_deposit_fee: Some(Decimal::from_ratio(2_u128, 100_u128)),
                    airdrop_registry_contract: Some("airdrop_registry_contract".to_string()),
                    unbonding_period: Some(100u64),
                    undelegation_cooldown: Some(10000u64),
                    reinvest_cooldown: Some(234u64),
                },
            },
        )
        .unwrap();
        let config = CONFIG.load(deps.as_mut().storage).unwrap();
        assert!(config.active);
        assert_eq!(config.min_deposit, Uint128::new(1_u128));
        assert_eq!(config.max_deposit, Uint128::new(10000000_u128));
        assert_eq!(
            config.cw20_token_contract,
            Addr::unchecked("cw20_token_contract")
        );
        assert_eq!(
            config.protocol_fee_contract,
            Addr::unchecked("protocol_fee_contract")
        );
        assert_eq!(
            config.airdrop_withdrawal_contract,
            Addr::unchecked("airdrop_withdrawal_contract")
        );
        assert_eq!(
            config.airdrop_registry_contract,
            Addr::unchecked("airdrop_registry_contract")
        );
        assert_eq!(
            config.protocol_reward_fee,
            Decimal::from_ratio(2_u128, 100_u128)
        );
        assert_eq!(
            config.protocol_withdraw_fee,
            Decimal::from_ratio(2_u128, 100_u128)
        );
        assert_eq!(
            config.protocol_deposit_fee,
            Decimal::from_ratio(2_u128, 100_u128)
        );
        assert_eq!(config.unbonding_period, 100u64);
        assert_eq!(config.undelegation_cooldown, 10000u64);
        assert_eq!(config.reinvest_cooldown, 234u64);
    }

    fn convert_to_delegation(full_delegations: Vec<FullDelegation>) -> Vec<Delegation> {
        full_delegations
            .iter()
            .map(|fd| Delegation {
                delegator: fd.delegator.clone(),
                validator: fd.validator.clone(),
                amount: fd.amount.clone(),
            })
            .collect::<Vec<Delegation>>()
    }

    #[test]
    fn test_check_slashing() {
        let mut deps = mock_dependencies(&[]);
        let info = mock_info("creator", &[]);
        let env = mock_env();

        let _res = instantiate_contract(&mut deps, &info, &env);

        let valid1 = Addr::unchecked("valid0001");
        let valid2 = Addr::unchecked("valid0002");
        let valid3 = Addr::unchecked("valid0003");

        /*
           Test - 1. There is no slashing
        */
        deps.querier
            .update_staking("uluna", &*get_validators(), &*get_delegations());
        deps.querier
            .update_stader_balances(Some(Uint128::new(3000_u128)), None);
        VALIDATOR_META
            .save(
                deps.as_mut().storage,
                &valid1,
                &VMeta {
                    staked: Uint128::new(1000_u128),
                    slashed: Uint128::zero(),
                    filled: Default::default(),
                },
            )
            .unwrap();
        VALIDATOR_META
            .save(
                deps.as_mut().storage,
                &valid2,
                &VMeta {
                    staked: Uint128::new(1000_u128),
                    slashed: Uint128::zero(),
                    filled: Default::default(),
                },
            )
            .unwrap();
        VALIDATOR_META
            .save(
                deps.as_mut().storage,
                &valid3,
                &VMeta {
                    staked: Uint128::new(1000_u128),
                    slashed: Uint128::zero(),
                    filled: Default::default(),
                },
            )
            .unwrap();
        STATE
            .update(
                deps.as_mut().storage,
                |mut state| -> Result<_, ContractError> {
                    state.validators = vec![valid1.clone(), valid2.clone(), valid3.clone()];
                    Ok(state)
                },
            )
            .unwrap();

        // let delegations = get_delegations();
        check_slashing(
            &mut deps.as_mut(),
            &env,
            convert_to_delegation(get_delegations()).as_slice(),
        )
        .unwrap();
        let val1_meta = VALIDATOR_META.load(deps.as_mut().storage, &valid1).unwrap();
        let val2_meta = VALIDATOR_META.load(deps.as_mut().storage, &valid2).unwrap();
        let val3_meta = VALIDATOR_META.load(deps.as_mut().storage, &valid3).unwrap();
        assert_eq!(
            val1_meta,
            VMeta {
                staked: Uint128::new(1000_u128),
                slashed: Uint128::zero(),
                filled: Default::default()
            }
        );
        assert_eq!(
            val2_meta,
            VMeta {
                staked: Uint128::new(1000_u128),
                slashed: Uint128::zero(),
                filled: Default::default()
            }
        );
        assert_eq!(
            val3_meta,
            VMeta {
                staked: Uint128::new(1000_u128),
                slashed: Uint128::zero(),
                filled: Default::default()
            }
        );

        let state = STATE.load(deps.as_mut().storage).unwrap();
        assert_eq!(state.total_staked, Uint128::new(3000_u128));
        assert_eq!(state.exchange_rate, Decimal::one());

        /*
            Test - 2. There is some slashing
        */
        fn get_validators_test_2() -> Vec<Validator> {
            vec![
                Validator {
                    address: "valid0001".to_string(),
                    commission: Decimal::zero(),
                    max_commission: Decimal::zero(),
                    max_change_rate: Decimal::zero(),
                },
                Validator {
                    address: "valid0002".to_string(),
                    commission: Decimal::zero(),
                    max_commission: Decimal::zero(),
                    max_change_rate: Decimal::zero(),
                },
                Validator {
                    address: "valid0003".to_string(),
                    commission: Decimal::zero(),
                    max_commission: Decimal::zero(),
                    max_change_rate: Decimal::zero(),
                },
            ]
        }

        fn get_delegations_test_2() -> Vec<FullDelegation> {
            vec![
                FullDelegation {
                    delegator: Addr::unchecked(MOCK_CONTRACT_ADDR),
                    validator: "valid0001".to_string(),
                    amount: Coin::new(500, "uluna"),
                    can_redelegate: Coin::new(1000, "uluna"),
                    accumulated_rewards: vec![Coin::new(20, "uluna"), Coin::new(30, "urew1")],
                },
                FullDelegation {
                    delegator: Addr::unchecked(MOCK_CONTRACT_ADDR),
                    validator: "valid0002".to_string(),
                    amount: Coin::new(1000, "uluna"),
                    can_redelegate: Coin::new(0, "uluna"),
                    accumulated_rewards: vec![Coin::new(40, "uluna"), Coin::new(60, "urew1")],
                },
                FullDelegation {
                    delegator: Addr::unchecked(MOCK_CONTRACT_ADDR),
                    validator: "valid0003".to_string(),
                    amount: Coin::new(1000, "uluna"),
                    can_redelegate: Coin::new(0, "uluna"),
                    accumulated_rewards: vec![],
                },
            ]
        }
        deps.querier.update_staking(
            "uluna",
            &*get_validators_test_2(),
            &*get_delegations_test_2(),
        );
        deps.querier
            .update_stader_balances(Some(Uint128::new(3000_u128)), None);
        VALIDATOR_META
            .save(
                deps.as_mut().storage,
                &valid1,
                &VMeta {
                    staked: Uint128::new(1000_u128),
                    slashed: Uint128::zero(),
                    filled: Default::default(),
                },
            )
            .unwrap();
        VALIDATOR_META
            .save(
                deps.as_mut().storage,
                &valid2,
                &VMeta {
                    staked: Uint128::new(1000_u128),
                    slashed: Uint128::zero(),
                    filled: Default::default(),
                },
            )
            .unwrap();
        VALIDATOR_META
            .save(
                deps.as_mut().storage,
                &valid3,
                &VMeta {
                    staked: Uint128::new(1000_u128),
                    slashed: Uint128::zero(),
                    filled: Default::default(),
                },
            )
            .unwrap();

        check_slashing(
            &mut deps.as_mut(),
            &env,
            convert_to_delegation(get_delegations_test_2()).as_slice(),
        )
        .unwrap();
        let val1_meta = VALIDATOR_META.load(deps.as_mut().storage, &valid1).unwrap();
        let val2_meta = VALIDATOR_META.load(deps.as_mut().storage, &valid2).unwrap();
        let val3_meta = VALIDATOR_META.load(deps.as_mut().storage, &valid3).unwrap();
        assert_eq!(
            val1_meta,
            VMeta {
                staked: Uint128::new(500_u128),
                slashed: Uint128::new(500_u128),
                filled: Default::default()
            }
        );
        assert_eq!(
            val2_meta,
            VMeta {
                staked: Uint128::new(1000_u128),
                slashed: Uint128::zero(),
                filled: Default::default()
            }
        );
        assert_eq!(
            val3_meta,
            VMeta {
                staked: Uint128::new(1000_u128),
                slashed: Uint128::zero(),
                filled: Default::default()
            }
        );

        let state = STATE.load(deps.as_mut().storage).unwrap();
        assert_eq!(state.total_staked, Uint128::new(2500_u128));
        assert_eq!(
            state.exchange_rate,
            Decimal::from_ratio(2500_u128, 3000_u128)
        );

        /*
            Test - 3. There is some yield
        */
        fn get_validators_test_3() -> Vec<Validator> {
            vec![
                Validator {
                    address: "valid0001".to_string(),
                    commission: Decimal::zero(),
                    max_commission: Decimal::zero(),
                    max_change_rate: Decimal::zero(),
                },
                Validator {
                    address: "valid0002".to_string(),
                    commission: Decimal::zero(),
                    max_commission: Decimal::zero(),
                    max_change_rate: Decimal::zero(),
                },
                Validator {
                    address: "valid0003".to_string(),
                    commission: Decimal::zero(),
                    max_commission: Decimal::zero(),
                    max_change_rate: Decimal::zero(),
                },
            ]
        }

        fn get_delegations_test_3() -> Vec<FullDelegation> {
            vec![
                FullDelegation {
                    delegator: Addr::unchecked(MOCK_CONTRACT_ADDR),
                    validator: "valid0001".to_string(),
                    amount: Coin::new(1500, "uluna"),
                    can_redelegate: Coin::new(1000, "uluna"),
                    accumulated_rewards: vec![Coin::new(20, "uluna"), Coin::new(30, "urew1")],
                },
                FullDelegation {
                    delegator: Addr::unchecked(MOCK_CONTRACT_ADDR),
                    validator: "valid0002".to_string(),
                    amount: Coin::new(1000, "uluna"),
                    can_redelegate: Coin::new(0, "uluna"),
                    accumulated_rewards: vec![Coin::new(40, "uluna"), Coin::new(60, "urew1")],
                },
                FullDelegation {
                    delegator: Addr::unchecked(MOCK_CONTRACT_ADDR),
                    validator: "valid0003".to_string(),
                    amount: Coin::new(1000, "uluna"),
                    can_redelegate: Coin::new(0, "uluna"),
                    accumulated_rewards: vec![],
                },
            ]
        }
        deps.querier.update_staking(
            "uluna",
            &*get_validators_test_3(),
            &*get_delegations_test_3(),
        );
        deps.querier
            .update_stader_balances(Some(Uint128::new(3000_u128)), None);
        VALIDATOR_META
            .save(
                deps.as_mut().storage,
                &valid1,
                &VMeta {
                    staked: Uint128::new(1000_u128),
                    slashed: Uint128::zero(),
                    filled: Default::default(),
                },
            )
            .unwrap();
        VALIDATOR_META
            .save(
                deps.as_mut().storage,
                &valid2,
                &VMeta {
                    staked: Uint128::new(1000_u128),
                    slashed: Uint128::zero(),
                    filled: Default::default(),
                },
            )
            .unwrap();
        VALIDATOR_META
            .save(
                deps.as_mut().storage,
                &valid3,
                &VMeta {
                    staked: Uint128::new(1000_u128),
                    slashed: Uint128::zero(),
                    filled: Default::default(),
                },
            )
            .unwrap();

        check_slashing(
            &mut deps.as_mut(),
            &env,
            convert_to_delegation(get_delegations_test_3()).as_slice(),
        )
        .unwrap();
        let val1_meta = VALIDATOR_META.load(deps.as_mut().storage, &valid1).unwrap();
        let val2_meta = VALIDATOR_META.load(deps.as_mut().storage, &valid2).unwrap();
        let val3_meta = VALIDATOR_META.load(deps.as_mut().storage, &valid3).unwrap();
        assert_eq!(
            val1_meta,
            VMeta {
                staked: Uint128::new(1500_u128),
                slashed: Uint128::zero(),
                filled: Default::default()
            }
        );
        assert_eq!(
            val2_meta,
            VMeta {
                staked: Uint128::new(1000_u128),
                slashed: Uint128::zero(),
                filled: Default::default()
            }
        );
        assert_eq!(
            val3_meta,
            VMeta {
                staked: Uint128::new(1000_u128),
                slashed: Uint128::zero(),
                filled: Default::default()
            }
        );

        let state = STATE.load(deps.as_mut().storage).unwrap();
        assert_eq!(state.total_staked, Uint128::new(3500_u128));
        assert_eq!(
            state.exchange_rate,
            Decimal::from_ratio(3500_u128, 3000_u128)
        );
    }

    #[test]
    fn test_add_validator_fail() {
        let mut deps = mock_dependencies(&[]);
        let info = mock_info("creator", &[]);
        let env = mock_env();

        let _res = instantiate_contract(&mut deps, &info, &env);

        /*
           Test - 1. Unauthorized
        */
        let err = execute(
            deps.as_mut(),
            env.clone(),
            mock_info("not-creator", &[]),
            ExecuteMsg::AddValidator {
                val_addr: Addr::unchecked("test_val"),
            },
        )
        .unwrap_err();
        assert!(matches!(err, ContractError::Unauthorized {}));

        /*
            Test - 2. Validator already added
        */
        let val_addr = Addr::unchecked("val_addr");
        STATE
            .update(
                deps.as_mut().storage,
                |mut state| -> Result<_, ContractError> {
                    state.validators = vec![val_addr.clone()];
                    Ok(state)
                },
            )
            .unwrap();
        let err = execute(
            deps.as_mut(),
            env.clone(),
            mock_info("creator", &[]),
            ExecuteMsg::AddValidator {
                val_addr: val_addr.clone(),
            },
        )
        .unwrap_err();
        assert!(matches!(err, ContractError::ValidatorAlreadyAdded {}));

        /*
            Test - 3. Validator not discoverable
        */
        deps.querier
            .update_staking("uluna", &*get_validators(), &*get_delegations());
        let err = execute(
            deps.as_mut(),
            env.clone(),
            mock_info("creator", &[]),
            ExecuteMsg::AddValidator {
                val_addr: Addr::unchecked("test_val"),
            },
        )
        .unwrap_err();
        assert!(matches!(err, ContractError::ValidatorNotDiscoverable {}));
    }

    #[test]
    fn test_add_validator_success() {
        let mut deps = mock_dependencies(&[]);
        let info = mock_info("creator", &[]);
        let env = mock_env();

        let _res = instantiate_contract(&mut deps, &info, &env);

        /*
           Test - 1. Successful add
        */
        let val_addr = Addr::unchecked("valid0001");
        deps.querier
            .update_staking("uluna", &*get_validators(), &*get_delegations());
        let res = execute(
            deps.as_mut(),
            env.clone(),
            mock_info("creator", &[]),
            ExecuteMsg::AddValidator {
                val_addr: val_addr.clone(),
            },
        )
        .unwrap();
        assert_eq!(res.attributes.len(), 1);
        assert_eq!(
            res.attributes,
            vec![Attribute {
                key: "new_validator".to_string(),
                value: val_addr.to_string()
            }]
        );
        let state = STATE.load(deps.as_mut().storage).unwrap();
        assert_eq!(state.validators, vec![val_addr.clone()]);
        let val_meta = VALIDATOR_META
            .load(deps.as_mut().storage, &val_addr)
            .unwrap();
        assert_eq!(val_meta, VMeta::new());
    }

    #[test]
    fn test_redeem_rewards() {
        let mut deps = mock_dependencies(&[]);
        let info = mock_info("creator", &[]);
        let env = mock_env();

        let _res = instantiate_contract(&mut deps, &info, &env);

        let valid1 = Addr::unchecked("valid0001");
        let valid2 = Addr::unchecked("valid0002");
        let valid3 = Addr::unchecked("valid0003");

        /*
           Redeem rewards
        */
        OPERATION_CONTROLS
            .save(
                deps.as_mut().storage,
                &OperationControls {
                    deposit_paused: true,
                    queue_undelegate_paused: false,
                    undelegate_paused: false,
                    withdraw_paused: false,
                    reinvest_paused: false,
                    reconcile_paused: false,
                    claim_airdrops_paused: false,
                    redeem_rewards_paused: true,
                    reimburse_slashing_paused: false,
                },
            )
            .unwrap();
        let err = execute(
            deps.as_mut(),
            env.clone(),
            mock_info("other", &[Coin::new(10_u128, "uluna".to_string())]),
            ExecuteMsg::RedeemRewards { validators: None },
        )
        .unwrap_err();
        assert!(matches!(err, ContractError::OperationPaused(String { .. })));

        OPERATION_CONTROLS
            .save(
                deps.as_mut().storage,
                &OperationControls {
                    deposit_paused: false,
                    queue_undelegate_paused: false,
                    undelegate_paused: false,
                    withdraw_paused: false,
                    reinvest_paused: false,
                    reconcile_paused: false,
                    claim_airdrops_paused: false,
                    redeem_rewards_paused: false,
                    reimburse_slashing_paused: false,
                },
            )
            .unwrap();

        /*
           Test - 1 - No failed validators
        */
        STATE
            .update(
                deps.as_mut().storage,
                |mut state| -> Result<_, ContractError> {
                    state.validators = vec![valid1.clone(), valid2.clone(), valid3.clone()];
                    Ok(state)
                },
            )
            .unwrap();
        deps.querier
            .update_staking("uluna", &*get_validators(), &*get_delegations());
        deps.querier
            .update_stader_balances(Some(Uint128::new(3000_u128)), None);
        VALIDATOR_META
            .save(
                deps.as_mut().storage,
                &valid1,
                &VMeta {
                    staked: Uint128::new(1000_u128),
                    slashed: Uint128::zero(),
                    filled: Uint128::new(1000_u128),
                },
            )
            .unwrap();
        VALIDATOR_META
            .save(
                deps.as_mut().storage,
                &valid2,
                &VMeta {
                    staked: Uint128::new(1000_u128),
                    slashed: Uint128::zero(),
                    filled: Uint128::new(1000_u128),
                },
            )
            .unwrap();
        VALIDATOR_META
            .save(
                deps.as_mut().storage,
                &valid3,
                &VMeta {
                    staked: Uint128::new(1000_u128),
                    slashed: Uint128::zero(),
                    filled: Uint128::new(1000_u128),
                },
            )
            .unwrap();
        let res = execute(
            deps.as_mut(),
            env.clone(),
            mock_info("creator", &[]),
            ExecuteMsg::RedeemRewards { validators: None },
        )
        .unwrap();
        assert_eq!(res.attributes.len(), 1);
        assert_eq!(
            res.attributes,
            vec![Attribute {
                key: "failed_validators".to_string(),
                value: "".to_string()
            }]
        );
        assert_eq!(res.messages.len(), 3);
        assert!(check_equal_vec(
            res.messages,
            vec![
                SubMsg::new(DistributionMsg::WithdrawDelegatorReward {
                    validator: "valid0001".to_string()
                }),
                SubMsg::new(DistributionMsg::WithdrawDelegatorReward {
                    validator: "valid0002".to_string()
                }),
                SubMsg::new(DistributionMsg::WithdrawDelegatorReward {
                    validator: "valid0003".to_string()
                })
            ]
        ));

        /*
            Test - 2 - Some failed validators
        */
        let valid4 = Addr::unchecked("valid0004");
        STATE
            .update(
                deps.as_mut().storage,
                |mut state| -> Result<_, ContractError> {
                    state.validators = vec![
                        valid1.clone(),
                        valid2.clone(),
                        valid3.clone(),
                        valid4.clone(),
                    ];
                    Ok(state)
                },
            )
            .unwrap();
        deps.querier
            .update_staking("uluna", &*get_validators(), &*get_delegations());
        deps.querier
            .update_stader_balances(Some(Uint128::new(3000_u128)), None);
        VALIDATOR_META
            .save(
                deps.as_mut().storage,
                &valid1,
                &VMeta {
                    staked: Uint128::new(1000_u128),
                    slashed: Uint128::zero(),
                    filled: Uint128::new(1000_u128),
                },
            )
            .unwrap();
        VALIDATOR_META
            .save(
                deps.as_mut().storage,
                &valid2,
                &VMeta {
                    staked: Uint128::new(1000_u128),
                    slashed: Uint128::zero(),
                    filled: Uint128::new(1000_u128),
                },
            )
            .unwrap();
        VALIDATOR_META
            .save(
                deps.as_mut().storage,
                &valid3,
                &VMeta {
                    staked: Uint128::new(1000_u128),
                    slashed: Uint128::zero(),
                    filled: Uint128::new(1000_u128),
                },
            )
            .unwrap();
        VALIDATOR_META
            .save(deps.as_mut().storage, &valid4, &VMeta::new())
            .unwrap();
        let res = execute(
            deps.as_mut(),
            env.clone(),
            mock_info("creator", &[]),
            ExecuteMsg::RedeemRewards { validators: None },
        )
        .unwrap();
        assert_eq!(res.attributes.len(), 1);
        assert_eq!(
            res.attributes,
            vec![Attribute {
                key: "failed_validators".to_string(),
                value: "valid0004".to_string()
            }]
        );
        assert_eq!(res.messages.len(), 3);
        assert!(check_equal_vec(
            res.messages,
            vec![
                SubMsg::new(DistributionMsg::WithdrawDelegatorReward {
                    validator: "valid0001".to_string()
                }),
                SubMsg::new(DistributionMsg::WithdrawDelegatorReward {
                    validator: "valid0002".to_string()
                }),
                SubMsg::new(DistributionMsg::WithdrawDelegatorReward {
                    validator: "valid0003".to_string()
                })
            ]
        ));

        /*
            Test - 3 - Only selected validators
        */
        let valid4 = Addr::unchecked("valid0004");
        STATE
            .update(
                deps.as_mut().storage,
                |mut state| -> Result<_, ContractError> {
                    state.validators = vec![
                        valid1.clone(),
                        valid2.clone(),
                        valid3.clone(),
                        valid4.clone(),
                    ];
                    Ok(state)
                },
            )
            .unwrap();
        deps.querier
            .update_staking("uluna", &*get_validators(), &*get_delegations());
        deps.querier
            .update_stader_balances(Some(Uint128::new(3000_u128)), None);
        VALIDATOR_META
            .save(
                deps.as_mut().storage,
                &valid1,
                &VMeta {
                    staked: Uint128::new(1000_u128),
                    slashed: Uint128::zero(),
                    filled: Uint128::new(1000_u128),
                },
            )
            .unwrap();
        VALIDATOR_META
            .save(
                deps.as_mut().storage,
                &valid2,
                &VMeta {
                    staked: Uint128::new(1000_u128),
                    slashed: Uint128::zero(),
                    filled: Uint128::new(1000_u128),
                },
            )
            .unwrap();
        VALIDATOR_META
            .save(
                deps.as_mut().storage,
                &valid3,
                &VMeta {
                    staked: Uint128::new(1000_u128),
                    slashed: Uint128::zero(),
                    filled: Uint128::new(1000_u128),
                },
            )
            .unwrap();
        VALIDATOR_META
            .save(deps.as_mut().storage, &valid4, &VMeta::new())
            .unwrap();
        let res = execute(
            deps.as_mut(),
            env.clone(),
            mock_info("creator", &[]),
            ExecuteMsg::RedeemRewards {
                validators: Some(vec![valid1, valid2]),
            },
        )
        .unwrap();
        assert_eq!(res.messages.len(), 2);
        assert!(check_equal_vec(
            res.messages,
            vec![
                SubMsg::new(DistributionMsg::WithdrawDelegatorReward {
                    validator: "valid0001".to_string()
                }),
                SubMsg::new(DistributionMsg::WithdrawDelegatorReward {
                    validator: "valid0002".to_string()
                }),
            ]
        ));
    }

    #[test]
    fn test_rebalance_pool_fail() {
        let mut deps = mock_dependencies(&[]);
        let info = mock_info("creator", &[]);
        let env = mock_env();

        let _res = instantiate_contract(&mut deps, &info, &env);

        /*
           Test - 1. Unauthorized
        */
        let err = execute(
            deps.as_mut(),
            env.clone(),
            mock_info("not-creator", &[]),
            ExecuteMsg::RebalancePool {
                amount: Uint128::new(100_u128),
                val_addr: Addr::unchecked("val_addr"),
                redel_addr: Addr::unchecked("redel_addr"),
            },
        )
        .unwrap_err();
        assert!(matches!(err, ContractError::Unauthorized {}));

        /*
            Test - 2. Zero amount
        */
        let err = execute(
            deps.as_mut(),
            env.clone(),
            mock_info("creator", &[]),
            ExecuteMsg::RebalancePool {
                amount: Uint128::zero(),
                val_addr: Addr::unchecked("val_addr"),
                redel_addr: Addr::unchecked("redel_addr"),
            },
        )
        .unwrap_err();
        assert!(matches!(err, ContractError::ZeroAmount {}));

        let valid1 = Addr::unchecked("valid0001");
        let valid2 = Addr::unchecked("valid0002");
        let valid3 = Addr::unchecked("valid0003");
        STATE
            .update(
                deps.as_mut().storage,
                |mut state| -> Result<_, ContractError> {
                    state.validators = vec![valid1.clone(), valid2.clone(), valid3.clone()];
                    Ok(state)
                },
            )
            .unwrap();
        VALIDATOR_META
            .save(
                deps.as_mut().storage,
                &valid1,
                &VMeta {
                    staked: Uint128::new(1000_u128),
                    slashed: Default::default(),
                    filled: Default::default(),
                },
            )
            .unwrap();
        VALIDATOR_META
            .save(
                deps.as_mut().storage,
                &valid2,
                &VMeta {
                    staked: Uint128::new(1000_u128),
                    slashed: Default::default(),
                    filled: Default::default(),
                },
            )
            .unwrap();
        VALIDATOR_META
            .save(
                deps.as_mut().storage,
                &valid3,
                &VMeta {
                    staked: Uint128::new(1000_u128),
                    slashed: Default::default(),
                    filled: Default::default(),
                },
            )
            .unwrap();
        deps.querier
            .update_staking("uluna", &*get_validators(), &*get_delegations());
        deps.querier
            .update_stader_balances(Some(Uint128::new(3000_u128)), None);
        /*
            Test - 2. Validators cannot be the same
        */
        let err = execute(
            deps.as_mut(),
            env.clone(),
            mock_info("creator", &[]),
            ExecuteMsg::RebalancePool {
                amount: Uint128::new(100_u128),
                val_addr: Addr::unchecked("val_addr"),
                redel_addr: Addr::unchecked("val_addr"),
            },
        )
        .unwrap_err();
        assert!(matches!(err, ContractError::ValidatorsCannotBeSame {}));

        /*
            Test - 3. Validator not added
        */
        STATE
            .update(
                deps.as_mut().storage,
                |mut state| -> Result<_, ContractError> {
                    state.validators = vec![valid1.clone()];
                    Ok(state)
                },
            )
            .unwrap();
        deps.querier
            .update_staking("uluna", &*get_validators(), &*get_delegations());
        let err = execute(
            deps.as_mut(),
            env.clone(),
            mock_info("creator", &[]),
            ExecuteMsg::RebalancePool {
                amount: Uint128::new(100_u128),
                val_addr: Addr::unchecked("val_addr1"),
                redel_addr: Addr::unchecked("val_addr"),
            },
        )
        .unwrap_err();
        assert!(matches!(err, ContractError::ValidatorNotAdded {}));

        /*
            Test - 4. Insufficient funds
        */
        STATE
            .update(
                deps.as_mut().storage,
                |mut state| -> Result<_, ContractError> {
                    state.validators = vec![valid1.clone(), valid2.clone()];
                    Ok(state)
                },
            )
            .unwrap();
        deps.querier
            .update_staking("uluna", &*get_validators(), &*get_delegations());
        let err = execute(
            deps.as_mut(),
            env.clone(),
            mock_info("creator", &[]),
            ExecuteMsg::RebalancePool {
                amount: Uint128::new(10000_u128),
                val_addr: valid1.clone(),
                redel_addr: valid2.clone(),
            },
        )
        .unwrap_err();
        assert!(matches!(err, ContractError::InSufficientFunds {}));

        /*
            Test - 5. Redelegation in progress
        */
        fn get_validators_test() -> Vec<Validator> {
            vec![
                Validator {
                    address: "valid0001".to_string(),
                    commission: Decimal::zero(),
                    max_commission: Decimal::zero(),
                    max_change_rate: Decimal::zero(),
                },
                Validator {
                    address: "valid0002".to_string(),
                    commission: Decimal::zero(),
                    max_commission: Decimal::zero(),
                    max_change_rate: Decimal::zero(),
                },
                Validator {
                    address: "valid0003".to_string(),
                    commission: Decimal::zero(),
                    max_commission: Decimal::zero(),
                    max_change_rate: Decimal::zero(),
                },
            ]
        }

        fn get_delegations_test() -> Vec<FullDelegation> {
            vec![
                FullDelegation {
                    delegator: Addr::unchecked(MOCK_CONTRACT_ADDR),
                    validator: "valid0001".to_string(),
                    amount: Coin::new(1000, "uluna"),
                    can_redelegate: Coin::new(0, "uluna"),
                    accumulated_rewards: vec![Coin::new(20, "uluna"), Coin::new(30, "urew1")],
                },
                FullDelegation {
                    delegator: Addr::unchecked(MOCK_CONTRACT_ADDR),
                    validator: "valid0002".to_string(),
                    amount: Coin::new(1000, "uluna"),
                    can_redelegate: Coin::new(0, "uluna"),
                    accumulated_rewards: vec![Coin::new(40, "uluna"), Coin::new(60, "urew1")],
                },
                FullDelegation {
                    delegator: Addr::unchecked(MOCK_CONTRACT_ADDR),
                    validator: "valid0003".to_string(),
                    amount: Coin::new(1000, "uluna"),
                    can_redelegate: Coin::new(0, "uluna"),
                    accumulated_rewards: vec![],
                },
            ]
        }
        deps.querier
            .update_staking("uluna", &*get_validators_test(), &*get_delegations_test());
        STATE
            .update(
                deps.as_mut().storage,
                |mut state| -> Result<_, ContractError> {
                    state.validators = vec![valid1.clone(), valid2.clone()];
                    Ok(state)
                },
            )
            .unwrap();
        let err = execute(
            deps.as_mut(),
            env.clone(),
            mock_info("creator", &[]),
            ExecuteMsg::RebalancePool {
                amount: Uint128::new(600_u128),
                val_addr: valid1.clone(),
                redel_addr: valid2.clone(),
            },
        )
        .unwrap_err();
        assert!(matches!(err, ContractError::RedelegationInProgress {}));
    }

    #[test]
    fn test_rebalance_pool_success() {
        let mut deps = mock_dependencies(&[]);
        let info = mock_info("creator", &[]);
        let env = mock_env();

        let _res = instantiate_contract(&mut deps, &info, &env);

        /*
           Test - 1. Success
        */
        let valid1 = Addr::unchecked("valid0001");
        let valid2 = Addr::unchecked("valid0002");
        let valid3 = Addr::unchecked("valid0003");
        STATE
            .update(
                deps.as_mut().storage,
                |mut state| -> Result<_, ContractError> {
                    state.validators = vec![valid1.clone(), valid2.clone(), valid3.clone()];
                    Ok(state)
                },
            )
            .unwrap();
        VALIDATOR_META
            .save(
                deps.as_mut().storage,
                &valid1,
                &VMeta {
                    staked: Uint128::new(1000_u128),
                    slashed: Default::default(),
                    filled: Default::default(),
                },
            )
            .unwrap();
        VALIDATOR_META
            .save(
                deps.as_mut().storage,
                &valid2,
                &VMeta {
                    staked: Uint128::new(1000_u128),
                    slashed: Default::default(),
                    filled: Default::default(),
                },
            )
            .unwrap();
        VALIDATOR_META
            .save(
                deps.as_mut().storage,
                &valid3,
                &VMeta {
                    staked: Uint128::new(1000_u128),
                    slashed: Default::default(),
                    filled: Default::default(),
                },
            )
            .unwrap();
        deps.querier
            .update_staking("uluna", &*get_validators(), &*get_delegations());
        deps.querier
            .update_stader_balances(Some(Uint128::new(3000_u128)), None);
        let res = execute(
            deps.as_mut(),
            env.clone(),
            mock_info("creator", &[]),
            ExecuteMsg::RebalancePool {
                amount: Uint128::new(100_u128),
                val_addr: valid1.clone(),
                redel_addr: valid2.clone(),
            },
        )
        .unwrap();
        assert_eq!(res.messages.len(), 1);
        assert!(check_equal_vec(
            res.messages,
            vec![SubMsg::new(StakingMsg::Redelegate {
                src_validator: valid1.to_string(),
                dst_validator: valid2.to_string(),
                amount: Coin::new(100_u128, "uluna".to_string())
            })]
        ));
        let val1_meta = VALIDATOR_META.load(deps.as_mut().storage, &valid1).unwrap();
        let val2_meta = VALIDATOR_META.load(deps.as_mut().storage, &valid2).unwrap();
        assert_eq!(
            val1_meta,
            VMeta {
                staked: Uint128::new(900_u128),
                slashed: Default::default(),
                filled: Default::default()
            }
        );
        assert_eq!(
            val2_meta,
            VMeta {
                staked: Uint128::new(1100_u128),
                slashed: Default::default(),
                filled: Default::default()
            }
        );
    }

    #[test]
    fn test_remove_validator_from_pool_fail() {
        let mut deps = mock_dependencies(&[]);
        let info = mock_info("creator", &[]);
        let env = mock_env();

        let _res = instantiate_contract(&mut deps, &info, &env);

        let valid1 = Addr::unchecked("valid0001");
        let valid2 = Addr::unchecked("valid0002");
        let valid3 = Addr::unchecked("valid0003");
        STATE
            .update(
                deps.as_mut().storage,
                |mut state| -> Result<_, ContractError> {
                    state.validators = vec![valid1.clone(), valid2.clone(), valid3.clone()];
                    Ok(state)
                },
            )
            .unwrap();
        deps.querier
            .update_staking("uluna", &*get_validators(), &*get_delegations());
        deps.querier
            .update_stader_balances(Some(Uint128::new(3000_u128)), None);
        VALIDATOR_META
            .save(
                deps.as_mut().storage,
                &valid2,
                &VMeta {
                    staked: Uint128::new(1000_u128),
                    slashed: Default::default(),
                    filled: Default::default(),
                },
            )
            .unwrap();
        VALIDATOR_META
            .save(
                deps.as_mut().storage,
                &valid3,
                &VMeta {
                    staked: Uint128::new(1000_u128),
                    slashed: Default::default(),
                    filled: Default::default(),
                },
            )
            .unwrap();
        VALIDATOR_META
            .save(
                deps.as_mut().storage,
                &valid1,
                &VMeta {
                    staked: Uint128::new(1000_u128),
                    slashed: Default::default(),
                    filled: Default::default(),
                },
            )
            .unwrap();
        /*
           Test - 1. Unauthorized
        */
        let err = execute(
            deps.as_mut(),
            env.clone(),
            mock_info("not-creator", &[]),
            ExecuteMsg::RemoveValidator {
                val_addr: Addr::unchecked("abcde"),
                redel_addr: Addr::unchecked("redel_ade"),
            },
        )
        .unwrap_err();
        assert!(matches!(err, ContractError::Unauthorized {}));

        /*
           Test - 2. Validator not added
        */
        let err = execute(
            deps.as_mut(),
            env.clone(),
            mock_info("creator", &[]),
            ExecuteMsg::RemoveValidator {
                val_addr: Addr::unchecked("abcde"),
                redel_addr: Addr::unchecked("redel_ade"),
            },
        )
        .unwrap_err();
        assert!(matches!(err, ContractError::ValidatorNotAdded {}));

        /*
            Test - 3. Validator addresses should not be the same
        */
        let err = execute(
            deps.as_mut(),
            env.clone(),
            mock_info("creator", &[]),
            ExecuteMsg::RemoveValidator {
                val_addr: Addr::unchecked("abcde"),
                redel_addr: Addr::unchecked("abcde"),
            },
        )
        .unwrap_err();
        assert!(matches!(err, ContractError::ValidatorsCannotBeSame {}));

        /*
           Test - 4. Redelegation in progress
        */
        let err = execute(
            deps.as_mut(),
            env.clone(),
            mock_info("creator", &[]),
            ExecuteMsg::RemoveValidator {
                val_addr: valid2.clone(),
                redel_addr: valid3.clone(),
            },
        )
        .unwrap_err();
        assert!(matches!(err, ContractError::RedelegationInProgress {}));
    }

    #[test]
    fn test_remove_validator_from_pool_success() {
        let mut deps = mock_dependencies(&[]);
        let info = mock_info("creator", &[]);
        let env = mock_env();

        let _res = instantiate_contract(&mut deps, &info, &env);

        /*
           Test - 1. Validator with delegation
        */
        let valid1 = Addr::unchecked("valid0001");
        let valid2 = Addr::unchecked("valid0002");
        let valid3 = Addr::unchecked("valid0003");
        STATE
            .update(
                deps.as_mut().storage,
                |mut state| -> Result<_, ContractError> {
                    state.validators = vec![valid1.clone(), valid2.clone(), valid3.clone()];
                    Ok(state)
                },
            )
            .unwrap();
        deps.querier
            .update_staking("uluna", &*get_validators(), &*get_delegations());
        deps.querier
            .update_stader_balances(Some(Uint128::new(3000_u128)), None);
        VALIDATOR_META
            .save(
                deps.as_mut().storage,
                &valid2,
                &VMeta {
                    staked: Uint128::new(1000_u128),
                    slashed: Default::default(),
                    filled: Default::default(),
                },
            )
            .unwrap();
        VALIDATOR_META
            .save(
                deps.as_mut().storage,
                &valid3,
                &VMeta {
                    staked: Uint128::new(1000_u128),
                    slashed: Default::default(),
                    filled: Default::default(),
                },
            )
            .unwrap();
        VALIDATOR_META
            .save(
                deps.as_mut().storage,
                &valid1,
                &VMeta {
                    staked: Uint128::new(1000_u128),
                    slashed: Default::default(),
                    filled: Default::default(),
                },
            )
            .unwrap();
        let res = execute(
            deps.as_mut(),
            env.clone(),
            mock_info("creator", &[]),
            ExecuteMsg::RemoveValidator {
                val_addr: valid1.clone(),
                redel_addr: valid2.clone(),
            },
        )
        .unwrap();
        assert_eq!(res.messages.len(), 1);
        assert!(check_equal_vec(
            res.messages,
            vec![SubMsg::new(StakingMsg::Redelegate {
                src_validator: valid1.to_string(),
                dst_validator: valid2.to_string(),
                amount: Coin::new(1000_u128, "uluna".to_string())
            })]
        ));
        let val1_meta = VALIDATOR_META
            .may_load(deps.as_mut().storage, &valid1)
            .unwrap();
        assert_eq!(val1_meta, None);
        let val2_meta = VALIDATOR_META.load(deps.as_mut().storage, &valid2).unwrap();
        assert_eq!(
            val2_meta,
            VMeta {
                staked: Uint128::new(2000_u128),
                slashed: Default::default(),
                filled: Default::default()
            }
        );
        let state = STATE.load(deps.as_mut().storage).unwrap();
        assert!(check_equal_vec(
            state.validators,
            vec![valid2.clone(), valid3.clone()]
        ));
    }

    #[test]
    fn test_deposit_fail() {
        let mut deps = mock_dependencies(&[]);
        let info = mock_info("creator", &[]);
        let env = mock_env();

        let _res = instantiate_contract(&mut deps, &info, &env);

        let valid1 = Addr::unchecked("valid0001");
        let valid2 = Addr::unchecked("valid0002");
        let valid3 = Addr::unchecked("valid0003");

        /*
           Deposit paused
        */
        OPERATION_CONTROLS
            .save(
                deps.as_mut().storage,
                &OperationControls {
                    deposit_paused: true,
                    queue_undelegate_paused: false,
                    undelegate_paused: false,
                    withdraw_paused: false,
                    reinvest_paused: false,
                    reconcile_paused: false,
                    claim_airdrops_paused: false,
                    redeem_rewards_paused: false,
                    reimburse_slashing_paused: false,
                },
            )
            .unwrap();
        let err = execute(
            deps.as_mut(),
            env.clone(),
            mock_info("other", &[Coin::new(10_u128, "uluna".to_string())]),
            ExecuteMsg::Deposit {},
        )
        .unwrap_err();
        assert!(matches!(err, ContractError::OperationPaused(String { .. })));

        OPERATION_CONTROLS
            .save(
                deps.as_mut().storage,
                &OperationControls {
                    deposit_paused: false,
                    queue_undelegate_paused: false,
                    undelegate_paused: false,
                    withdraw_paused: false,
                    reinvest_paused: false,
                    reconcile_paused: false,
                    claim_airdrops_paused: false,
                    redeem_rewards_paused: false,
                    reimburse_slashing_paused: false,
                },
            )
            .unwrap();

        STATE
            .update(
                deps.as_mut().storage,
                |mut state| -> Result<_, ContractError> {
                    state.validators = vec![valid1.clone(), valid2.clone(), valid3.clone()];
                    Ok(state)
                },
            )
            .unwrap();
        VALIDATOR_META
            .save(
                deps.as_mut().storage,
                &valid1,
                &VMeta {
                    staked: Uint128::new(1000_u128),
                    slashed: Default::default(),
                    filled: Default::default(),
                },
            )
            .unwrap();
        VALIDATOR_META
            .save(
                deps.as_mut().storage,
                &valid2,
                &VMeta {
                    staked: Uint128::new(1000_u128),
                    slashed: Default::default(),
                    filled: Default::default(),
                },
            )
            .unwrap();
        VALIDATOR_META
            .save(
                deps.as_mut().storage,
                &valid3,
                &VMeta {
                    staked: Uint128::new(1000_u128),
                    slashed: Default::default(),
                    filled: Default::default(),
                },
            )
            .unwrap();
        deps.querier
            .update_staking("uluna", &*get_validators(), &*get_delegations());
        deps.querier
            .update_stader_balances(Some(Uint128::new(3000_u128)), None);

        /*
           Test - 1. crossed max deposit
        */
        CONFIG
            .update(
                deps.as_mut().storage,
                |mut config| -> Result<_, ContractError> {
                    config.max_deposit = Uint128::new(100_u128);
                    Ok(config)
                },
            )
            .unwrap();
        let err = execute(
            deps.as_mut(),
            env.clone(),
            mock_info("other", &[Coin::new(120_u128, "uluna".to_string())]),
            ExecuteMsg::Deposit {},
        )
        .unwrap_err();
        assert!(matches!(err, ContractError::MaxDeposit {}));

        /*
           Test - 1. crossed max deposit
        */
        CONFIG
            .update(
                deps.as_mut().storage,
                |mut config| -> Result<_, ContractError> {
                    config.min_deposit = Uint128::new(10_u128);
                    Ok(config)
                },
            )
            .unwrap();
        let err = execute(
            deps.as_mut(),
            env.clone(),
            mock_info("other", &[Coin::new(5_u128, "uluna".to_string())]),
            ExecuteMsg::Deposit {},
        )
        .unwrap_err();
        assert!(matches!(err, ContractError::MinDeposit {}));
    }

    #[test]
    fn test_deposit_success() {
        let mut deps = mock_dependencies(&[]);
        let info = mock_info("creator", &[]);
        let env = mock_env();

        let _res = instantiate_contract(&mut deps, &info, &env);

        /*
           Test - 1. Successful deposit
        */
        let valid1 = Addr::unchecked("valid0001");
        let valid2 = Addr::unchecked("valid0002");
        let valid3 = Addr::unchecked("valid0003");
        STATE
            .update(
                deps.as_mut().storage,
                |mut state| -> Result<_, ContractError> {
                    state.validators = vec![valid1.clone(), valid2.clone(), valid3.clone()];
                    state.total_staked = Uint128::new(3000_u128);
                    Ok(state)
                },
            )
            .unwrap();
        deps.querier
            .update_staking("uluna", &*get_validators(), &*get_delegations());
        deps.querier
            .update_stader_balances(Some(Uint128::new(3000_u128)), None);
        VALIDATOR_META
            .save(
                deps.as_mut().storage,
                &valid2,
                &VMeta {
                    staked: Uint128::new(1000_u128),
                    slashed: Default::default(),
                    filled: Default::default(),
                },
            )
            .unwrap();
        VALIDATOR_META
            .save(
                deps.as_mut().storage,
                &valid3,
                &VMeta {
                    staked: Uint128::new(1000_u128),
                    slashed: Default::default(),
                    filled: Default::default(),
                },
            )
            .unwrap();
        VALIDATOR_META
            .save(
                deps.as_mut().storage,
                &valid1,
                &VMeta {
                    staked: Uint128::new(1000_u128),
                    slashed: Default::default(),
                    filled: Default::default(),
                },
            )
            .unwrap();
        let res = execute(
            deps.as_mut(),
            env.clone(),
            mock_info("other", &[Coin::new(1000_u128, "uluna".to_string())]),
            ExecuteMsg::Deposit {},
        )
        .unwrap();
        let config = CONFIG.load(deps.as_mut().storage).unwrap();
        assert_eq!(res.messages.len(), 3);
        assert_eq!(
            res.messages,
            vec![
                SubMsg::new(BankMsg::Send {
                    to_address: "protocol_fee_contract".to_string(),
                    amount: vec![Coin::new(10_u128, "uluna")]
                }),
                SubMsg::new(StakingMsg::Delegate {
                    validator: valid1.to_string(),
                    amount: Coin::new(990_u128, "uluna".to_string())
                }),
                SubMsg::new(WasmMsg::Execute {
                    contract_addr: config.cw20_token_contract.to_string(),
                    msg: to_binary(&Cw20ExecuteMsg::Mint {
                        recipient: "other".to_string(),
                        amount: Uint128::new(990_u128)
                    })
                    .unwrap(),
                    funds: vec![]
                })
            ]
        );
        let state = STATE.load(deps.as_mut().storage).unwrap();
        assert_eq!(state.total_staked, Uint128::new(3990_u128));
        let val1_meta = VALIDATOR_META.load(deps.as_mut().storage, &valid1).unwrap();
        assert_eq!(
            val1_meta,
            VMeta {
                staked: Uint128::new(1990_u128),
                slashed: Uint128::zero(),
                filled: Default::default()
            }
        );
    }

    #[test]
    fn test_queue_undelegation() {
        let mut deps = mock_dependencies(&[]);
        let info = mock_info("creator", &[]);
        let env = mock_env();

        let _res = instantiate_contract(&mut deps, &info, &env);

        CONFIG
            .update(
                deps.as_mut().storage,
                |mut config| -> Result<_, ContractError> {
                    config.cw20_token_contract = Addr::unchecked("cw20_contract");
                    Ok(config)
                },
            )
            .unwrap();

        /*
           Test - 1. Successful undelegation
        */
        let valid1 = Addr::unchecked("valid0001");
        let valid2 = Addr::unchecked("valid0002");
        let valid3 = Addr::unchecked("valid0003");
        STATE
            .update(
                deps.as_mut().storage,
                |mut state| -> Result<_, ContractError> {
                    state.validators = vec![valid1.clone(), valid2.clone(), valid3.clone()];
                    state.total_staked = Uint128::new(3000_u128);
                    state.current_undelegation_batch_id = 3;
                    Ok(state)
                },
            )
            .unwrap();
        deps.querier
            .update_staking("uluna", &*get_validators(), &*get_delegations());
        deps.querier
            .update_stader_balances(Some(Uint128::new(3000_u128)), None);
        VALIDATOR_META
            .save(
                deps.as_mut().storage,
                &valid2,
                &VMeta {
                    staked: Uint128::new(1000_u128),
                    slashed: Default::default(),
                    filled: Default::default(),
                },
            )
            .unwrap();
        VALIDATOR_META
            .save(
                deps.as_mut().storage,
                &valid3,
                &VMeta {
                    staked: Uint128::new(1000_u128),
                    slashed: Default::default(),
                    filled: Default::default(),
                },
            )
            .unwrap();
        VALIDATOR_META
            .save(
                deps.as_mut().storage,
                &valid1,
                &VMeta {
                    staked: Uint128::new(1000_u128),
                    slashed: Default::default(),
                    filled: Default::default(),
                },
            )
            .unwrap();
        BATCH_UNDELEGATION_REGISTRY
            .save(
                deps.as_mut().storage,
                3,
                &BatchUndelegationRecord {
                    undelegated_tokens: Uint128::new(1000_u128),
                    create_time: Default::default(),
                    est_release_time: None,
                    reconciled: false,
                    undelegation_er: Default::default(),
                    undelegated_stake: Default::default(),
                    unbonding_slashing_ratio: Default::default(),
                },
            )
            .unwrap();
        let user1 = Addr::unchecked("user1");
        let res = execute(
            deps.as_mut(),
            env.clone(),
            mock_info("cw20_contract", &[]),
            ExecuteMsg::Receive(Cw20ReceiveMsg {
                sender: "user1".to_string(),
                amount: Uint128::new(100_u128),
                msg: to_binary(&Cw20HookMsg::QueueUndelegate {}).unwrap(),
            }),
        )
        .unwrap();
        assert!(res.messages.is_empty());
        let user_undelegation_record = USERS.load(deps.as_mut().storage, (&user1, 3)).unwrap();
        assert_eq!(
            user_undelegation_record,
            UndelegationInfo {
                batch_id: 3,
                token_amount: Uint128::new(100_u128)
            }
        );
        let batch_undel_record = BATCH_UNDELEGATION_REGISTRY
            .load(deps.as_mut().storage, 3)
            .unwrap();
        assert_eq!(
            batch_undel_record.undelegated_tokens,
            Uint128::new(1100_u128)
        );
    }

    #[test]
    fn test_reinvest() {
        let mut deps = mock_dependencies(&[]);
        let info = mock_info("creator", &[]);
        let env = mock_env();

        let _res = instantiate_contract(&mut deps, &info, &env);

        /*
           reinvest paused
        */
        OPERATION_CONTROLS
            .save(
                deps.as_mut().storage,
                &OperationControls {
                    deposit_paused: false,
                    queue_undelegate_paused: false,
                    undelegate_paused: false,
                    withdraw_paused: false,
                    reinvest_paused: true,
                    reconcile_paused: false,
                    claim_airdrops_paused: false,
                    redeem_rewards_paused: false,
                    reimburse_slashing_paused: false,
                },
            )
            .unwrap();
        let err = execute(
            deps.as_mut(),
            env.clone(),
            mock_info("other", &[]),
            ExecuteMsg::Reinvest {},
        )
        .unwrap_err();
        assert!(matches!(err, ContractError::OperationPaused(String { .. })));

        OPERATION_CONTROLS
            .save(
                deps.as_mut().storage,
                &OperationControls {
                    deposit_paused: false,
                    queue_undelegate_paused: false,
                    undelegate_paused: false,
                    withdraw_paused: false,
                    reinvest_paused: false,
                    reconcile_paused: false,
                    claim_airdrops_paused: false,
                    redeem_rewards_paused: false,
                    reimburse_slashing_paused: false,
                },
            )
            .unwrap();

        STATE
            .update(
                deps.as_mut().storage,
                |mut state| -> Result<_, ContractError> {
                    state.last_reinvest_time = env.block.time.minus_seconds(3);
                    Ok(state)
                },
            )
            .unwrap();
        let err = execute(
            deps.as_mut(),
            env.clone(),
            mock_info("not-creator", &[]),
            ExecuteMsg::Reinvest {},
        )
        .unwrap_err();
        assert!(matches!(err, ContractError::ReinvestInCooldown {}));
        let state = STATE.load(deps.as_mut().storage).unwrap();
        assert_eq!(state.last_reinvest_time, env.block.time.minus_seconds(3));

        /*
           Test - 1. Successful run
        */
        let valid1 = Addr::unchecked("valid0001");
        let valid2 = Addr::unchecked("valid0002");
        let valid3 = Addr::unchecked("valid0003");
        let config = CONFIG.load(deps.as_mut().storage).unwrap();
        deps.querier.update_balance(
            config.reward_contract.clone(),
            vec![Coin::new(1000_u128, "uluna".to_string())],
        );
        deps.querier
            .update_stader_balances(Some(Uint128::new(3000_u128)), None);
        deps.querier
            .update_staking("uluna", &*get_validators(), &*get_delegations());
        STATE
            .update(
                deps.as_mut().storage,
                |mut state| -> Result<_, ContractError> {
                    state.validators = vec![valid1.clone(), valid2.clone(), valid3.clone()];
                    state.total_staked = Uint128::new(3000_u128);
                    Ok(state)
                },
            )
            .unwrap();
        VALIDATOR_META
            .save(
                deps.as_mut().storage,
                &valid2,
                &VMeta {
                    staked: Uint128::new(1000_u128),
                    slashed: Default::default(),
                    filled: Default::default(),
                },
            )
            .unwrap();
        VALIDATOR_META
            .save(
                deps.as_mut().storage,
                &valid3,
                &VMeta {
                    staked: Uint128::new(1000_u128),
                    slashed: Default::default(),
                    filled: Default::default(),
                },
            )
            .unwrap();
        VALIDATOR_META
            .save(
                deps.as_mut().storage,
                &valid1,
                &VMeta {
                    staked: Uint128::new(1000_u128),
                    slashed: Default::default(),
                    filled: Default::default(),
                },
            )
            .unwrap();
        let res = execute(
            deps.as_mut(),
            env.clone(),
            mock_info("creator", &[]),
            ExecuteMsg::Reinvest {},
        )
        .unwrap();
        assert_eq!(res.messages.len(), 2);
        assert!(check_equal_vec(
            res.messages,
            vec![
                SubMsg::new(WasmMsg::Execute {
                    contract_addr: config.reward_contract.to_string(),
                    msg: to_binary(&RewardExecuteMsg::Transfer {
                        reward_amount: Uint128::new(990_u128),
                        reward_withdraw_contract: env.contract.address,
                        protocol_fee_amount: Uint128::new(10_u128),
                        protocol_fee_contract: config.protocol_fee_contract
                    })
                    .unwrap(),
                    funds: vec![]
                }),
                SubMsg::new(StakingMsg::Delegate {
                    validator: valid1.to_string(),
                    amount: Coin::new(990_u128, "uluna".to_string())
                })
            ]
        ));
        let state = STATE.load(deps.as_mut().storage).unwrap();
        assert_eq!(state.last_reinvest_time, env.block.time);
        assert_eq!(state.total_staked, Uint128::new(3990_u128));
        assert_eq!(
            state.exchange_rate,
            Decimal::from_ratio(3990_u128, 3000_u128)
        );
        assert_eq!(state.last_reinvest_time, env.block.time);
        let val1_meta = VALIDATOR_META.load(deps.as_mut().storage, &valid1).unwrap();
        assert_eq!(val1_meta.staked, Uint128::new(1990_u128));
    }

    #[test]
    fn test_claim_airdrops_fail() {
        let mut deps = mock_dependencies(&[]);
        let info = mock_info("creator", &[]);
        let env = mock_env();

        let _res = instantiate_contract(&mut deps, &info, &env);

        /*
           Test - 1. Airdrop not registered
        */
        CONFIG
            .update(
                deps.as_mut().storage,
                |mut config| -> Result<_, ContractError> {
                    config.airdrop_withdrawal_contract =
                        Addr::unchecked("airdrop_withdrawal_contract");
                    config.airdrop_registry_contract = Addr::unchecked("airdrop_registry_contract");
                    Ok(config)
                },
            )
            .unwrap();
        let err = execute(
            deps.as_mut(),
            env.clone(),
            mock_info("creator", &[]),
            ExecuteMsg::ClaimAirdrops {
                rates: vec![
                    AirdropRate {
                        denom: "unreg_token".to_string(), // special name to test for an unregistered token
                        amount: Uint128::new(1000_u128),
                        stage: 0,
                        proof: vec![
                            "unreg_token_proof1".to_string(),
                            "unreg_token_proof2".to_string(),
                        ],
                    },
                    AirdropRate {
                        denom: "anc".to_string(),
                        amount: Uint128::new(1000_u128),
                        stage: 0,
                        proof: vec!["anc_proof1".to_string(), "anc_proof2".to_string()],
                    },
                ],
            },
        )
        .unwrap_err();
        assert!(matches!(
            err,
            ContractError::AirdropNotRegistered(String { .. })
        ));
    }

    #[test]
    fn test_claim_airdrops_success() {
        let mut deps = mock_dependencies(&[]);
        let info = mock_info("creator", &[]);
        let env = mock_env();

        let _res = instantiate_contract(&mut deps, &info, &env);

        /*
           Test - 1. Success
        */
        CONFIG
            .update(
                deps.as_mut().storage,
                |mut config| -> Result<_, ContractError> {
                    config.airdrop_withdrawal_contract =
                        Addr::unchecked("airdrop_withdrawal_contract");
                    config.airdrop_registry_contract = Addr::unchecked("airdrop_registry_contract");
                    Ok(config)
                },
            )
            .unwrap();
        let res = execute(
            deps.as_mut(),
            env.clone(),
            mock_info("creator", &[]),
            ExecuteMsg::ClaimAirdrops {
                rates: vec![
                    AirdropRate {
                        denom: "anc".to_string(),
                        amount: Uint128::new(1000_u128),
                        stage: 0,
                        proof: vec!["anc_proof1".to_string(), "anc_proof2".to_string()],
                    },
                    AirdropRate {
                        denom: "mir".to_string(),
                        amount: Uint128::new(2000_u128),
                        stage: 0,
                        proof: vec!["mir_proof1".to_string(), "mir_proof2".to_string()],
                    },
                ],
            },
        )
        .unwrap();
        let config = CONFIG.load(deps.as_mut().storage).unwrap();
        assert_eq!(res.messages.len(), 4);
        assert!(check_equal_vec(
            res.messages,
            vec![
                SubMsg::new(WasmMsg::Execute {
                    contract_addr: "anc_airdrop_contract".to_string(),
                    msg: to_binary(&MerkleAirdropMsg::Claim {
                        stage: 0,
                        amount: Uint128::new(1000_u128),
                        proof: vec!["anc_proof1".to_string(), "anc_proof2".to_string()],
                    })
                    .unwrap(),
                    funds: vec![]
                }),
                SubMsg::new(WasmMsg::Execute {
                    contract_addr: "mir_airdrop_contract".to_string(),
                    msg: to_binary(&MerkleAirdropMsg::Claim {
                        stage: 0,
                        amount: Uint128::new(2000_u128),
                        proof: vec!["mir_proof1".to_string(), "mir_proof2".to_string()],
                    })
                    .unwrap(),
                    funds: vec![]
                }),
                SubMsg::new(WasmMsg::Execute {
                    contract_addr: "anc_cw20_contract".to_string(),
                    msg: to_binary(&Cw20ExecuteMsg::Transfer {
                        recipient: config.airdrop_withdrawal_contract.to_string(),
                        amount: Uint128::new(1000_u128)
                    })
                    .unwrap(),
                    funds: vec![]
                }),
                SubMsg::new(WasmMsg::Execute {
                    contract_addr: "mir_cw20_contract".to_string(),
                    msg: to_binary(&Cw20ExecuteMsg::Transfer {
                        recipient: config.airdrop_withdrawal_contract.to_string(),
                        amount: Uint128::new(2000_u128)
                    })
                    .unwrap(),
                    funds: vec![]
                })
            ]
        ));
    }

    #[test]
    fn test_compute_withdrawable_funds_fail() {
        let mut deps = mock_dependencies(&[]);
        let info = mock_info("creator", &[]);
        let env = mock_env();

        let _res = instantiate_contract(&mut deps, &info, &env);

        let user1 = Addr::unchecked("user1");

        /*
           Test - 1. Undelegation batch not found
        */
        let err = compute_withdrawable_funds(deps.as_mut().storage, 0, &user1).unwrap_err();
        assert!(matches!(err, ContractError::UndelegationBatchNotFound {}));

        /*
           Test - 2. Batch not reconciled
        */
        BATCH_UNDELEGATION_REGISTRY
            .save(
                deps.as_mut().storage,
                1,
                &BatchUndelegationRecord {
                    undelegated_tokens: Uint128::new(10000_u128),
                    create_time: Default::default(),
                    est_release_time: None,
                    reconciled: false,
                    undelegation_er: Default::default(),
                    undelegated_stake: Default::default(),
                    unbonding_slashing_ratio: Default::default(),
                },
            )
            .unwrap();
        let err = compute_withdrawable_funds(deps.as_mut().storage, 1, &user1).unwrap_err();
        assert!(matches!(
            err,
            ContractError::UndelegationBatchNotReconciled {}
        ));

        /*
            Test - 3. User undelegation record not found
        */
        BATCH_UNDELEGATION_REGISTRY
            .save(
                deps.as_mut().storage,
                1,
                &BatchUndelegationRecord {
                    undelegated_tokens: Uint128::new(10000_u128),
                    create_time: Default::default(),
                    est_release_time: None,
                    reconciled: true,
                    undelegation_er: Default::default(),
                    undelegated_stake: Default::default(),
                    unbonding_slashing_ratio: Default::default(),
                },
            )
            .unwrap();
        let err = compute_withdrawable_funds(deps.as_mut().storage, 1, &user1).unwrap_err();
        assert!(matches!(err, ContractError::UndelegationEntryNotFound {}));
    }

    #[test]
    fn test_compute_withdrawable_funds_success() {
        let mut deps = mock_dependencies(&[]);
        let info = mock_info("creator", &[]);
        let env = mock_env();

        let _res = instantiate_contract(&mut deps, &info, &env);

        let user1 = Addr::unchecked("user1");

        /*
           Test - 1. Success
        */
        BATCH_UNDELEGATION_REGISTRY
            .save(
                deps.as_mut().storage,
                1,
                &BatchUndelegationRecord {
                    undelegated_tokens: Uint128::new(10000_u128),
                    create_time: Default::default(),
                    est_release_time: None,
                    reconciled: true,
                    undelegation_er: Decimal::one(),
                    undelegated_stake: Uint128::new(10000_u128),
                    unbonding_slashing_ratio: Decimal::from_ratio(3_u128, 4_u128),
                },
            )
            .unwrap();
        USERS
            .save(
                deps.as_mut().storage,
                (&user1, 1),
                &UndelegationInfo {
                    batch_id: 1,
                    token_amount: Uint128::new(1000_u128),
                },
            )
            .unwrap();
        let res = compute_withdrawable_funds(deps.as_mut().storage, 1, &user1).unwrap();
        assert_eq!(
            res,
            GetFundsClaimRecord {
                user_withdrawal_amount: Uint128::new(743_u128),
                protocol_fee: Uint128::new(7_u128),
                undelegated_tokens: Uint128::new(1000_u128)
            }
        );
    }

    #[test]
    fn test_withdraw_funds_to_wallet() {
        let mut deps = mock_dependencies(&[]);
        let info = mock_info("creator", &[]);
        let env = mock_env();

        let _res = instantiate_contract(&mut deps, &info, &env);

        let user1 = Addr::unchecked("user1");

        /*
           withdraw paused
        */
        OPERATION_CONTROLS
            .save(
                deps.as_mut().storage,
                &OperationControls {
                    deposit_paused: false,
                    queue_undelegate_paused: false,
                    undelegate_paused: false,
                    withdraw_paused: true,
                    reinvest_paused: false,
                    reconcile_paused: false,
                    claim_airdrops_paused: false,
                    redeem_rewards_paused: false,
                    reimburse_slashing_paused: false,
                },
            )
            .unwrap();
        let err = execute(
            deps.as_mut(),
            env.clone(),
            mock_info("other", &[]),
            ExecuteMsg::WithdrawFundsToWallet { batch_id: 0 },
        )
        .unwrap_err();
        assert!(matches!(err, ContractError::OperationPaused(String { .. })));

        OPERATION_CONTROLS
            .save(
                deps.as_mut().storage,
                &OperationControls {
                    deposit_paused: false,
                    queue_undelegate_paused: false,
                    undelegate_paused: false,
                    withdraw_paused: false,
                    reinvest_paused: false,
                    reconcile_paused: false,
                    claim_airdrops_paused: false,
                    redeem_rewards_paused: false,
                    reimburse_slashing_paused: false,
                },
            )
            .unwrap();

        STATE
            .update(deps.as_mut().storage, |mut state| -> StdResult<_> {
                state.reconciled_funds_to_withdraw = Uint128::new(1200);
                Ok(state)
            })
            .unwrap();
        BATCH_UNDELEGATION_REGISTRY
            .save(
                deps.as_mut().storage,
                1,
                &BatchUndelegationRecord {
                    undelegated_tokens: Uint128::new(10000_u128),
                    create_time: Default::default(),
                    est_release_time: None,
                    reconciled: true,
                    undelegation_er: Decimal::one(),
                    undelegated_stake: Uint128::new(10000_u128),
                    unbonding_slashing_ratio: Decimal::from_ratio(3_u128, 4_u128),
                },
            )
            .unwrap();
        USERS
            .save(
                deps.as_mut().storage,
                (&user1, 1),
                &UndelegationInfo {
                    batch_id: 1,
                    token_amount: Uint128::new(1000_u128),
                },
            )
            .unwrap();
        let res = execute(
            deps.as_mut(),
            env.clone(),
            mock_info("user1", &[]),
            ExecuteMsg::WithdrawFundsToWallet { batch_id: 1 },
        )
        .unwrap();
        assert_eq!(res.messages.len(), 2);
        assert_eq!(
            res.messages[0],
            SubMsg::new(BankMsg::Send {
                to_address: user1.to_string(),
                amount: vec![Coin::new(743_u128, "uluna".to_string())]
            })
        );
        assert_eq!(
            res.messages[1],
            SubMsg::new(BankMsg::Send {
                to_address: "protocol_fee_contract".to_string(),
                amount: vec![Coin::new(7_u128, "uluna".to_string())]
            })
        );
        let state = STATE.load(deps.as_mut().storage).unwrap();
        assert_eq!(state.reconciled_funds_to_withdraw, Uint128::new(450));
        let user_undel_info = USERS.may_load(deps.as_mut().storage, (&user1, 1)).unwrap();
        assert_eq!(user_undel_info, None);
    }

    #[test]
    fn test_undelegate_stake_fail() {
        let mut deps = mock_dependencies(&[]);
        let info = mock_info("creator", &[]);
        let env = mock_env();

        let _res = instantiate_contract(&mut deps, &info, &env);

        let valid1 = Addr::unchecked("valid0001");
        let valid2 = Addr::unchecked("valid0002");
        let valid3 = Addr::unchecked("valid0003");
        STATE
            .update(
                deps.as_mut().storage,
                |mut state| -> Result<_, ContractError> {
                    state.validators = vec![valid1.clone(), valid2.clone(), valid3.clone()];
                    Ok(state)
                },
            )
            .unwrap();
        VALIDATOR_META
            .save(
                deps.as_mut().storage,
                &valid1,
                &VMeta {
                    staked: Uint128::new(1000_u128),
                    slashed: Default::default(),
                    filled: Default::default(),
                },
            )
            .unwrap();
        VALIDATOR_META
            .save(
                deps.as_mut().storage,
                &valid2,
                &VMeta {
                    staked: Uint128::new(1000_u128),
                    slashed: Default::default(),
                    filled: Default::default(),
                },
            )
            .unwrap();
        VALIDATOR_META
            .save(
                deps.as_mut().storage,
                &valid3,
                &VMeta {
                    staked: Uint128::new(1000_u128),
                    slashed: Default::default(),
                    filled: Default::default(),
                },
            )
            .unwrap();
        deps.querier
            .update_staking("uluna", &*get_validators(), &*get_delegations());
        deps.querier
            .update_stader_balances(Some(Uint128::new(3000_u128)), None);

        /*
           Paused
        */
        OPERATION_CONTROLS
            .save(
                deps.as_mut().storage,
                &OperationControls {
                    deposit_paused: false,
                    queue_undelegate_paused: false,
                    undelegate_paused: true,
                    withdraw_paused: false,
                    reinvest_paused: false,
                    reconcile_paused: false,
                    claim_airdrops_paused: false,
                    redeem_rewards_paused: false,
                    reimburse_slashing_paused: false,
                },
            )
            .unwrap();
        let err = execute(
            deps.as_mut(),
            env.clone(),
            mock_info("other", &[]),
            ExecuteMsg::Undelegate {},
        )
        .unwrap_err();
        assert!(matches!(err, ContractError::OperationPaused(String { .. })));

        OPERATION_CONTROLS
            .save(
                deps.as_mut().storage,
                &OperationControls {
                    deposit_paused: false,
                    queue_undelegate_paused: false,
                    undelegate_paused: false,
                    withdraw_paused: false,
                    reinvest_paused: false,
                    reconcile_paused: false,
                    claim_airdrops_paused: false,
                    redeem_rewards_paused: false,
                    reimburse_slashing_paused: false,
                },
            )
            .unwrap();

        /*
           Test - 1. Undelegation in cooldown
        */
        CONFIG
            .update(
                deps.as_mut().storage,
                |mut config| -> Result<_, ContractError> {
                    config.undelegation_cooldown = 1000;
                    Ok(config)
                },
            )
            .unwrap();
        STATE
            .update(
                deps.as_mut().storage,
                |mut state| -> Result<_, ContractError> {
                    state.last_undelegation_time = env.block.time.minus_seconds(100);
                    Ok(state)
                },
            )
            .unwrap();
        let err = execute(
            deps.as_mut(),
            env.clone(),
            mock_info("other", &[]),
            ExecuteMsg::Undelegate {},
        )
        .unwrap_err();
        assert!(matches!(err, ContractError::UndelegationInCooldown {}));

        let valid1 = Addr::unchecked("valid0001");
        let valid2 = Addr::unchecked("valid0002");
        let valid3 = Addr::unchecked("valid0003");
        /*
            Test - 2. No-Op
        */
        CONFIG
            .update(
                deps.as_mut().storage,
                |mut config| -> Result<_, ContractError> {
                    config.undelegation_cooldown = 1000;
                    Ok(config)
                },
            )
            .unwrap();
        STATE
            .update(
                deps.as_mut().storage,
                |mut state| -> Result<_, ContractError> {
                    state.last_undelegation_time = env.block.time.minus_seconds(2000);
                    Ok(state)
                },
            )
            .unwrap();
        STATE
            .update(
                deps.as_mut().storage,
                |mut state| -> Result<_, ContractError> {
                    state.validators = vec![valid1.clone(), valid2.clone(), valid3.clone()];
                    state.current_undelegation_batch_id = 1;
                    Ok(state)
                },
            )
            .unwrap();
        deps.querier
            .update_staking("uluna", &*get_validators(), &*get_delegations());
        deps.querier
            .update_stader_balances(Some(Uint128::new(3000_u128)), None);
        VALIDATOR_META
            .save(
                deps.as_mut().storage,
                &valid2,
                &VMeta {
                    staked: Uint128::new(1000_u128),
                    slashed: Default::default(),
                    filled: Default::default(),
                },
            )
            .unwrap();
        VALIDATOR_META
            .save(
                deps.as_mut().storage,
                &valid3,
                &VMeta {
                    staked: Uint128::new(1000_u128),
                    slashed: Default::default(),
                    filled: Default::default(),
                },
            )
            .unwrap();
        VALIDATOR_META
            .save(
                deps.as_mut().storage,
                &valid1,
                &VMeta {
                    staked: Uint128::new(1000_u128),
                    slashed: Default::default(),
                    filled: Default::default(),
                },
            )
            .unwrap();
        BATCH_UNDELEGATION_REGISTRY
            .save(
                deps.as_mut().storage,
                1,
                &BatchUndelegationRecord {
                    undelegated_tokens: Uint128::zero(),
                    create_time: Default::default(),
                    est_release_time: None,
                    reconciled: false,
                    undelegation_er: Default::default(),
                    undelegated_stake: Default::default(),
                    unbonding_slashing_ratio: Default::default(),
                },
            )
            .unwrap();
        let err = execute(
            deps.as_mut(),
            env.clone(),
            mock_info("other", &[]),
            ExecuteMsg::Undelegate {},
        )
        .unwrap_err();
        assert!(matches!(err, ContractError::NoOp {}));

        /*
            Test - 3. Validators do not have sufficient funds
        */
        CONFIG
            .update(
                deps.as_mut().storage,
                |mut config| -> Result<_, ContractError> {
                    config.undelegation_cooldown = 1000;
                    Ok(config)
                },
            )
            .unwrap();
        STATE
            .update(
                deps.as_mut().storage,
                |mut state| -> Result<_, ContractError> {
                    state.last_undelegation_time = env.block.time.minus_seconds(2000);
                    Ok(state)
                },
            )
            .unwrap();
        STATE
            .update(
                deps.as_mut().storage,
                |mut state| -> Result<_, ContractError> {
                    state.validators = vec![valid1.clone(), valid2.clone(), valid3.clone()];
                    state.current_undelegation_batch_id = 1;
                    Ok(state)
                },
            )
            .unwrap();
        deps.querier
            .update_staking("uluna", &*get_validators(), &*get_delegations());
        deps.querier
            .update_stader_balances(Some(Uint128::new(3000_u128)), None);
        VALIDATOR_META
            .save(
                deps.as_mut().storage,
                &valid2,
                &VMeta {
                    staked: Uint128::new(1000_u128),
                    slashed: Default::default(),
                    filled: Default::default(),
                },
            )
            .unwrap();
        VALIDATOR_META
            .save(
                deps.as_mut().storage,
                &valid3,
                &VMeta {
                    staked: Uint128::new(1000_u128),
                    slashed: Default::default(),
                    filled: Default::default(),
                },
            )
            .unwrap();
        VALIDATOR_META
            .save(
                deps.as_mut().storage,
                &valid1,
                &VMeta {
                    staked: Uint128::new(1000_u128),
                    slashed: Default::default(),
                    filled: Default::default(),
                },
            )
            .unwrap();
        BATCH_UNDELEGATION_REGISTRY
            .save(
                deps.as_mut().storage,
                1,
                &BatchUndelegationRecord {
                    undelegated_tokens: Uint128::new(4000_u128),
                    create_time: Default::default(),
                    est_release_time: None,
                    reconciled: false,
                    undelegation_er: Default::default(),
                    undelegated_stake: Default::default(),
                    unbonding_slashing_ratio: Default::default(),
                },
            )
            .unwrap();
        let err = execute(
            deps.as_mut(),
            env.clone(),
            mock_info("other", &[]),
            ExecuteMsg::Undelegate {},
        )
        .unwrap_err();
        assert!(matches!(err, ContractError::InSufficientFunds {}));
    }

    #[test]
    fn test_undelegate_stake_success() {
        let mut deps = mock_dependencies(&[]);
        let info = mock_info("creator", &[]);
        let env = mock_env();

        let _res = instantiate_contract(&mut deps, &info, &env);

        /*
           Test - 1. Successful run
        */
        CONFIG
            .update(
                deps.as_mut().storage,
                |mut config| -> Result<_, ContractError> {
                    config.undelegation_cooldown = 1000;
                    Ok(config)
                },
            )
            .unwrap();
        STATE
            .update(
                deps.as_mut().storage,
                |mut state| -> Result<_, ContractError> {
                    state.last_undelegation_time = env.block.time.minus_seconds(2000);
                    Ok(state)
                },
            )
            .unwrap();
        let valid1 = Addr::unchecked("valid0001");
        let valid2 = Addr::unchecked("valid0002");
        let valid3 = Addr::unchecked("valid0003");
        STATE
            .update(
                deps.as_mut().storage,
                |mut state| -> Result<_, ContractError> {
                    state.validators = vec![valid1.clone(), valid2.clone(), valid3.clone()];
                    state.current_undelegation_batch_id = 1;
                    state.total_staked = Uint128::new(3000_u128);
                    Ok(state)
                },
            )
            .unwrap();
        deps.querier
            .update_staking("uluna", &*get_validators(), &*get_delegations());
        deps.querier
            .update_stader_balances(Some(Uint128::new(3000_u128)), None);
        VALIDATOR_META
            .save(
                deps.as_mut().storage,
                &valid2,
                &VMeta {
                    staked: Uint128::new(1000_u128),
                    slashed: Default::default(),
                    filled: Default::default(),
                },
            )
            .unwrap();
        VALIDATOR_META
            .save(
                deps.as_mut().storage,
                &valid3,
                &VMeta {
                    staked: Uint128::new(1000_u128),
                    slashed: Default::default(),
                    filled: Default::default(),
                },
            )
            .unwrap();
        VALIDATOR_META
            .save(
                deps.as_mut().storage,
                &valid1,
                &VMeta {
                    staked: Uint128::new(1000_u128),
                    slashed: Default::default(),
                    filled: Default::default(),
                },
            )
            .unwrap();
        BATCH_UNDELEGATION_REGISTRY
            .save(
                deps.as_mut().storage,
                1,
                &BatchUndelegationRecord {
                    undelegated_tokens: Uint128::new(2000_u128),
                    create_time: env.block.time.minus_seconds(10000),
                    est_release_time: None,
                    reconciled: false,
                    undelegation_er: Default::default(),
                    undelegated_stake: Default::default(),
                    unbonding_slashing_ratio: Default::default(),
                },
            )
            .unwrap();
        let res = execute(
            deps.as_mut(),
            env.clone(),
            mock_info("other", &[]),
            ExecuteMsg::Undelegate {},
        )
        .unwrap();
        let config = CONFIG.load(deps.as_mut().storage).unwrap();
        assert_eq!(res.messages.len(), 3);
        assert!(check_equal_vec(
            res.messages,
            vec![
                SubMsg::new(StakingMsg::Undelegate {
                    validator: valid3.to_string(),
                    amount: Coin::new(1000_u128, "uluna".to_string())
                }),
                SubMsg::new(StakingMsg::Undelegate {
                    validator: valid2.to_string(),
                    amount: Coin::new(1000_u128, "uluna".to_string())
                }),
                SubMsg::new(WasmMsg::Execute {
                    contract_addr: config.cw20_token_contract.to_string(),
                    msg: to_binary(&cw20::Cw20ExecuteMsg::Burn {
                        amount: Uint128::new(2000_u128)
                    })
                    .unwrap(),
                    funds: vec![]
                })
            ]
        ));
        let val3_meta = VALIDATOR_META.load(deps.as_mut().storage, &valid3).unwrap();
        let val2_meta = VALIDATOR_META.load(deps.as_mut().storage, &valid2).unwrap();
        assert_eq!(
            val3_meta,
            VMeta {
                staked: Uint128::zero(),
                slashed: Default::default(),
                filled: Default::default()
            }
        );
        assert_eq!(
            val2_meta,
            VMeta {
                staked: Uint128::zero(),
                slashed: Default::default(),
                filled: Default::default()
            }
        );
        let config = CONFIG.load(deps.as_mut().storage).unwrap();
        let undel_batch = BATCH_UNDELEGATION_REGISTRY
            .load(deps.as_mut().storage, 1)
            .unwrap();
        assert_eq!(
            undel_batch,
            BatchUndelegationRecord {
                undelegated_tokens: Uint128::new(2000_u128),
                create_time: env.block.time.minus_seconds(10000),
                est_release_time: Some(env.block.time.plus_seconds(config.unbonding_period)),
                reconciled: false,
                undelegation_er: Decimal::one(),
                undelegated_stake: Uint128::new(2000_u128),
                unbonding_slashing_ratio: Default::default()
            }
        );
        let state = STATE.load(deps.as_mut().storage).unwrap();
        assert_eq!(state.total_staked, Uint128::new(1000_u128));
        assert_eq!(state.last_undelegation_time, env.block.time);
        let new_undel_batch = BATCH_UNDELEGATION_REGISTRY
            .may_load(deps.as_mut().storage, 2)
            .unwrap();
        assert_ne!(new_undel_batch, None);
    }

    #[test]
    fn test_reconcile_funds() {
        let mut deps = mock_dependencies(&[]);
        let info = mock_info("creator", &[]);
        let env = mock_env();

        let _res = instantiate_contract(&mut deps, &info, &env);

        OPERATION_CONTROLS
            .save(
                deps.as_mut().storage,
                &OperationControls {
                    deposit_paused: false,
                    queue_undelegate_paused: false,
                    undelegate_paused: false,
                    withdraw_paused: false,
                    reinvest_paused: false,
                    reconcile_paused: true,
                    claim_airdrops_paused: false,
                    redeem_rewards_paused: false,
                    reimburse_slashing_paused: false,
                },
            )
            .unwrap();
        let err = execute(
            deps.as_mut(),
            env.clone(),
            mock_info("other", &[]),
            ExecuteMsg::ReconcileFunds {},
        )
        .unwrap_err();
        assert!(matches!(err, ContractError::OperationPaused(String { .. })));

        OPERATION_CONTROLS
            .save(
                deps.as_mut().storage,
                &OperationControls {
                    deposit_paused: false,
                    queue_undelegate_paused: false,
                    undelegate_paused: false,
                    withdraw_paused: false,
                    reinvest_paused: false,
                    reconcile_paused: false,
                    claim_airdrops_paused: false,
                    redeem_rewards_paused: false,
                    reimburse_slashing_paused: false,
                },
            )
            .unwrap();

        /*
           Test - 1. No undelegation slashing
        */
        STATE
            .update(
                deps.as_mut().storage,
                |mut state| -> Result<_, ContractError> {
                    state.current_undelegation_batch_id = 3;
                    state.last_reconciled_batch_id = 1;
                    state.reconciled_funds_to_withdraw = Uint128::new(1800);
                    Ok(state)
                },
            )
            .unwrap();
        BATCH_UNDELEGATION_REGISTRY
            .save(
                deps.as_mut().storage,
                2,
                &BatchUndelegationRecord {
                    undelegated_tokens: Uint128::new(3000_u128),
                    create_time: env.block.time.minus_seconds(20000),
                    est_release_time: Some(env.block.time.minus_seconds(300)),
                    reconciled: false,
                    undelegation_er: Decimal::one(),
                    undelegated_stake: Uint128::new(3000_u128),
                    unbonding_slashing_ratio: Decimal::one(),
                },
            )
            .unwrap();
        BATCH_UNDELEGATION_REGISTRY
            .save(
                deps.as_mut().storage,
                3,
                &BatchUndelegationRecord {
                    undelegated_tokens: Uint128::new(2000_u128),
                    create_time: env.block.time.minus_seconds(10000),
                    est_release_time: Some(env.block.time.minus_seconds(100)),
                    reconciled: false,
                    undelegation_er: Decimal::one(),
                    undelegated_stake: Uint128::new(2000_u128),
                    unbonding_slashing_ratio: Decimal::one(),
                },
            )
            .unwrap();
        deps.querier.update_balance(
            env.contract.address.clone(),
            vec![Coin::new(7000_u128, "uluna".to_string())],
        );
        let _res = execute(
            deps.as_mut(),
            env.clone(),
            mock_info("other", &[]),
            ExecuteMsg::ReconcileFunds {},
        )
        .unwrap();
        let state = STATE.load(deps.as_mut().storage).unwrap();
        assert_eq!(state.reconciled_funds_to_withdraw, Uint128::new(6800));
        let batch_2 = BATCH_UNDELEGATION_REGISTRY
            .load(deps.as_mut().storage, 2)
            .unwrap();
        let batch_3 = BATCH_UNDELEGATION_REGISTRY
            .load(deps.as_mut().storage, 3)
            .unwrap();
        assert_eq!(
            batch_2,
            BatchUndelegationRecord {
                undelegated_tokens: Uint128::new(3000_u128),
                create_time: env.block.time.minus_seconds(20000),
                est_release_time: Some(env.block.time.minus_seconds(300)),
                reconciled: true,
                undelegation_er: Decimal::one(),
                undelegated_stake: Uint128::new(3000_u128),
                unbonding_slashing_ratio: Decimal::one()
            }
        );
        assert_eq!(
            batch_3,
            BatchUndelegationRecord {
                undelegated_tokens: Uint128::new(2000_u128),
                create_time: env.block.time.minus_seconds(10000),
                est_release_time: Some(env.block.time.minus_seconds(100)),
                reconciled: true,
                undelegation_er: Decimal::one(),
                undelegated_stake: Uint128::new(2000_u128),
                unbonding_slashing_ratio: Decimal::one()
            }
        );

        /*
           Test - 2. Some undelegation slashing
        */
        STATE
            .update(
                deps.as_mut().storage,
                |mut state| -> Result<_, ContractError> {
                    state.current_undelegation_batch_id = 3;
                    state.last_reconciled_batch_id = 1;
                    state.reconciled_funds_to_withdraw = Uint128::new(1800);
                    Ok(state)
                },
            )
            .unwrap();
        BATCH_UNDELEGATION_REGISTRY
            .save(
                deps.as_mut().storage,
                2,
                &BatchUndelegationRecord {
                    undelegated_tokens: Uint128::new(3000_u128),
                    create_time: env.block.time.minus_seconds(20000),
                    est_release_time: Some(env.block.time.minus_seconds(300)),
                    reconciled: false,
                    undelegation_er: Decimal::one(),
                    undelegated_stake: Uint128::new(3000_u128),
                    unbonding_slashing_ratio: Default::default(),
                },
            )
            .unwrap();
        BATCH_UNDELEGATION_REGISTRY
            .save(
                deps.as_mut().storage,
                3,
                &BatchUndelegationRecord {
                    undelegated_tokens: Uint128::new(2000_u128),
                    create_time: env.block.time.minus_seconds(10000),
                    est_release_time: Some(env.block.time.minus_seconds(100)),
                    reconciled: false,
                    undelegation_er: Decimal::one(),
                    undelegated_stake: Uint128::new(2000_u128),
                    unbonding_slashing_ratio: Default::default(),
                },
            )
            .unwrap();
        deps.querier.update_balance(
            env.contract.address.clone(),
            vec![Coin::new(6000_u128, "uluna".to_string())],
        );
        let _res = execute(
            deps.as_mut(),
            env.clone(),
            mock_info("other", &[]),
            ExecuteMsg::ReconcileFunds {},
        )
        .unwrap();
        let state = STATE.load(deps.as_mut().storage).unwrap();
        assert_eq!(state.reconciled_funds_to_withdraw, Uint128::new(6000));
        let batch_2 = BATCH_UNDELEGATION_REGISTRY
            .load(deps.as_mut().storage, 2)
            .unwrap();
        let batch_3 = BATCH_UNDELEGATION_REGISTRY
            .load(deps.as_mut().storage, 3)
            .unwrap();
        assert_eq!(
            batch_2,
            BatchUndelegationRecord {
                undelegated_tokens: Uint128::new(3000_u128),
                create_time: env.block.time.minus_seconds(20000),
                est_release_time: Some(env.block.time.minus_seconds(300)),
                reconciled: true,
                undelegation_er: Decimal::one(),
                undelegated_stake: Uint128::new(3000_u128),
                unbonding_slashing_ratio: Decimal::from_ratio(42_u128, 50_u128)
            }
        );
        assert_eq!(
            batch_3,
            BatchUndelegationRecord {
                undelegated_tokens: Uint128::new(2000_u128),
                create_time: env.block.time.minus_seconds(10000),
                est_release_time: Some(env.block.time.minus_seconds(100)),
                reconciled: true,
                undelegation_er: Decimal::one(),
                undelegated_stake: Uint128::new(2000_u128),
                unbonding_slashing_ratio: Decimal::from_ratio(42_u128, 50_u128)
            }
        );
    }

    #[test]
    fn test_reimburse_slashing() {
        let mut deps = mock_dependencies(&[]);
        let info = mock_info("creator", &[]);
        let env = mock_env();
        let valid1 = Addr::unchecked("valid0001");

        let _res = instantiate_contract(&mut deps, &info, &env);

        OPERATION_CONTROLS
            .save(
                deps.as_mut().storage,
                &OperationControls {
                    deposit_paused: false,
                    queue_undelegate_paused: false,
                    undelegate_paused: false,
                    withdraw_paused: false,
                    reinvest_paused: false,
                    reconcile_paused: false,
                    claim_airdrops_paused: false,
                    redeem_rewards_paused: false,
                    reimburse_slashing_paused: true,
                },
            )
            .unwrap();
        let err = execute(
            deps.as_mut(),
            env.clone(),
            mock_info("other", &[Coin::new(10_u128, "uluna".to_string())]),
            ExecuteMsg::ReimburseSlashing {
                val_addr: Addr::unchecked("val1".to_string()),
            },
        )
        .unwrap_err();
        assert!(matches!(err, ContractError::OperationPaused(String { .. })));

        OPERATION_CONTROLS
            .save(
                deps.as_mut().storage,
                &OperationControls {
                    deposit_paused: false,
                    queue_undelegate_paused: false,
                    undelegate_paused: false,
                    withdraw_paused: false,
                    reinvest_paused: false,
                    reconcile_paused: false,
                    claim_airdrops_paused: false,
                    redeem_rewards_paused: false,
                    reimburse_slashing_paused: false,
                },
            )
            .unwrap();

        STATE
            .update(deps.as_mut().storage, |mut state| -> StdResult<_> {
                state.validators = vec![Addr::unchecked("valid0001")];
                Ok(state)
            })
            .unwrap();
        let res = execute(
            deps.as_mut(),
            env.clone(),
            mock_info("other", &[Coin::new(25_u128, "uluna")]),
            ExecuteMsg::ReimburseSlashing {
                val_addr: valid1.clone(),
            },
        )
        .unwrap();

        assert_eq!(res.messages.len(), 2);
        assert!(check_equal_vec(
            res.messages,
            vec![
                SubMsg::new(StakingMsg::Delegate {
                    validator: valid1.to_string(),
                    amount: Coin::new(25_u128, "uluna")
                }),
                SubMsg::new(WasmMsg::Execute {
                    contract_addr: env.contract.address.to_string(),
                    msg: to_binary(&ExecuteMsg::RedeemRewards {
                        validators: Some(vec![valid1.clone()])
                    })
                    .unwrap(),
                    funds: vec![]
                })
            ]
        ));

        let vmeta = VALIDATOR_META.load(deps.as_mut().storage, &valid1).unwrap();
        assert_eq!(
            vmeta,
            VMeta {
                staked: Default::default(),
                slashed: Default::default(),
                filled: Uint128::new(25),
            }
        );

        let res = execute(
            deps.as_mut(),
            env.clone(),
            mock_info("other", &[Coin::new(125_u128, "uluna")]),
            ExecuteMsg::ReimburseSlashing {
                val_addr: valid1.clone(),
            },
        )
        .unwrap();

        assert_eq!(res.messages.len(), 2);
        assert!(check_equal_vec(
            res.messages,
            vec![
                SubMsg::new(StakingMsg::Delegate {
                    validator: valid1.to_string(),
                    amount: Coin::new(125_u128, "uluna")
                }),
                SubMsg::new(WasmMsg::Execute {
                    contract_addr: env.contract.address.to_string(),
                    msg: to_binary(&ExecuteMsg::RedeemRewards {
                        validators: Some(vec![valid1])
                    })
                    .unwrap(),
                    funds: vec![]
                })
            ]
        ))
    }
}<|MERGE_RESOLUTION|>--- conflicted
+++ resolved
@@ -20,15 +20,9 @@
     use crate::testing::test_helpers::check_equal_vec;
     use cosmwasm_std::testing::{mock_env, mock_info, MockApi, MockStorage, MOCK_CONTRACT_ADDR};
     use cosmwasm_std::{
-<<<<<<< HEAD
-        from_binary, to_binary, Addr, Attribute, BankMsg, Coin, Decimal, DistributionMsg, Env,
-        FullDelegation, MessageInfo, OwnedDeps, StakingMsg, StdResult, SubMsg, Uint128, Validator,
-        WasmMsg,
-=======
         attr, from_binary, to_binary, Addr, Attribute, BankMsg, Coin, Decimal, Delegation,
         DistributionMsg, Env, FullDelegation, MessageInfo, OwnedDeps, StakingMsg, StdResult,
         SubMsg, Timestamp, Uint128, Validator, WasmMsg,
->>>>>>> 18777e1d
     };
     use cw20::{Cw20ExecuteMsg, Cw20ReceiveMsg};
     use reward::msg::ExecuteMsg as RewardExecuteMsg;
