use cosmwasm_std::StdError;
use thiserror::Error;

#[derive(Error, Debug)]
pub enum ContractError {
    #[error("{0}")]
    Std(#[from] StdError),

    #[error("Unauthorized")]
    Unauthorized {},
    // Add any other custom errors you like here.
    // Look at https://docs.rs/thiserror/1.0.21/thiserror/ for details.
    #[error("There are no uninvested rewards currently")]
    NoUninvestedRewards {},

    #[error("There are no unswapped rewards")]
    NoUnswappedRewards {},

    #[error("No funds have been sent")]
    NoFundsSent {},

    #[error("Sent more than one coin")]
    MultipleCoins {},

    #[error("Wrong denom has been sent `{0}`")]
    WrongDenom(String),

    #[error("Cannot undelegate 0 coins")]
    ZeroUndelegation {},

    #[error("Cannot withdraw 0 coins")]
    ZeroWithdrawal {},

    #[error("Undelegation batch does not exist")]
    NonExistentUndelegationBatch {},

    #[error("Undelegation batch does not have enough funds '{0}'")]
<<<<<<< HEAD
    InsufficientUndelegationBatch(u64),
=======
    InsufficientFundsInUndelegationBatch(u64),
>>>>>>> c6965da8

    #[error("Undelegation batch is still in unbonding period '{0}'")]
    UndelegationBatchInUnbondingPeriod(u64),

    #[error("undelegation batch '{0}' has not been checked for slashing")]
    SlashingNotChecked(u64),

    #[error("Deposit can only be withdrawn after unbonding period is over")]
    DepositInUnbondingPeriod {},

    #[error("No undelegation batch for id '{0}'")]
    NoUndelegationBatch(u64),
<<<<<<< HEAD

    #[error("Not enough airdrops to withdraw '{0}'")]
    NotEnoughAirdrops(String),
=======
>>>>>>> c6965da8
}<|MERGE_RESOLUTION|>--- conflicted
+++ resolved
@@ -35,11 +35,7 @@
     NonExistentUndelegationBatch {},
 
     #[error("Undelegation batch does not have enough funds '{0}'")]
-<<<<<<< HEAD
-    InsufficientUndelegationBatch(u64),
-=======
     InsufficientFundsInUndelegationBatch(u64),
->>>>>>> c6965da8
 
     #[error("Undelegation batch is still in unbonding period '{0}'")]
     UndelegationBatchInUnbondingPeriod(u64),
@@ -52,10 +48,7 @@
 
     #[error("No undelegation batch for id '{0}'")]
     NoUndelegationBatch(u64),
-<<<<<<< HEAD
 
     #[error("Not enough airdrops to withdraw '{0}'")]
     NotEnoughAirdrops(String),
-=======
->>>>>>> c6965da8
 }