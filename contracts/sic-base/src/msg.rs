use crate::state::State;
use cosmwasm_std::{Addr, Binary, Uint128};
use cw_storage_plus::U64Key;
use schemars::JsonSchema;
use serde::{Deserialize, Serialize};

#[derive(Serialize, Deserialize, Clone, Debug, PartialEq, JsonSchema)]
pub struct InstantiateMsg {
    pub scc_address: Addr,
    // denomination of the staking coin
    pub strategy_denom: String,
}

#[derive(Serialize, Deserialize, Clone, Debug, PartialEq, JsonSchema)]
#[serde(rename_all = "snake_case")]
pub enum ExecuteMsg {
    // called by SCC to move rewards to SIC from SCC
    TransferRewards {},
    // called by SCC to undelegate 'amount' from SIC strategy back to SIC contract
    // All the batching for the undelegations is handled in the SCC
    // The undelegate rewards can choose to create a batch if it has to handle unbonding slashing (unfortunately)
    // or any form of slashing at the strategy end when unbonding the rewards from the strategy.
    // In order to attribute the user to the undelegation slashing, we need to keep track of an undelegation batch id
    // which is a unique id representing the batch.
    // The GetCurrentUndelegationBatchId query returns the undelegation batch id
    UndelegateRewards {
        amount: Uint128,
    },
<<<<<<< HEAD
    // Called by the SCC to finally withdraw rewards from SIC after the unbonding period.
    // The undelegation_batch_id is responsible for cutting the user rewards if there was any undelegation slashing
    // for the batch which contains the user undelegation.
    // TODO - bchain99: If we have insurance for undelegation slashing, then we don't need to have such a clunky interface
=======
    // Called by the SCC to transfer the undelegated rewards back to the SIC after the unbonding period.
    // The SIC needs to send back the undelegated rewards back to the SCC with best effort.
    // eg: If SCC has previously undelegated 800uluna and SIC receives only 780uluna, then SIC will
    // send back 780uluna. It will send back min(amount, received_undelegated_funds)
>>>>>>> 0cf8d90b
    TransferUndelegatedRewards {
        amount: Uint128,
    },
    // Called by the SCC to claim airdrops from different protocols for the strategy (if airdrop applies)
    // Airdrop token contract is fed from SCC.
    // The airdrops are claimed by the SIC contract and then the ownership of the airdrops are transferred back to the SCC.
    // In the current SIC/SCC design, airdrops are completely handled by SCC. SIC's are currently only responsible
    // for sending the airdrops back to the SCC.
    ClaimAirdrops {
        airdrop_token_contract: Addr,
        // used to transfer ownership from SIC to SCC
        cw20_token_contract: Addr,
        airdrop_token: String,
        amount: Uint128,
        claim_msg: Binary,
    },
}

#[derive(Serialize, Deserialize, Clone, Debug, PartialEq, JsonSchema)]
#[serde(rename_all = "snake_case")]
pub enum QueryMsg {
    GetTotalTokens {},
<<<<<<< HEAD
    GetCurrentUndelegationBatchId {},
    GetUndelegationBatchInfo { undelegation_batch_id: u64 },
=======
>>>>>>> 0cf8d90b
    GetFulfillableUndelegatedFunds { amount: Uint128 },
    GetState {},
}

#[derive(Serialize, Deserialize, Clone, Debug, PartialEq, JsonSchema)]
pub struct GetStateResponse {
    pub state: Option<State>,
}

#[derive(Serialize, Deserialize, Clone, Debug, PartialEq, JsonSchema)]
pub struct GetTotalTokensResponse {
    pub total_tokens: Option<Uint128>,
}

#[derive(Serialize, Deserialize, Clone, Debug, PartialEq, JsonSchema)]
<<<<<<< HEAD
pub struct GetCurrentUndelegationBatchIdResponse {
    pub current_undelegation_batch_id: u64,
}

#[derive(Serialize, Deserialize, Clone, Debug, PartialEq, JsonSchema)]
pub struct GetUndelegationBatchInfoResponse {
    pub undelegation_batch_info: Option<BatchUndelegationRecord>,
}

#[derive(Serialize, Deserialize, Clone, Debug, PartialEq, JsonSchema)]
=======
>>>>>>> 0cf8d90b
pub struct GetFulfillableUndelegatedFundsResponse {
    pub undelegated_funds: Option<Uint128>,
}<|MERGE_RESOLUTION|>--- conflicted
+++ resolved
@@ -26,17 +26,10 @@
     UndelegateRewards {
         amount: Uint128,
     },
-<<<<<<< HEAD
-    // Called by the SCC to finally withdraw rewards from SIC after the unbonding period.
-    // The undelegation_batch_id is responsible for cutting the user rewards if there was any undelegation slashing
-    // for the batch which contains the user undelegation.
-    // TODO - bchain99: If we have insurance for undelegation slashing, then we don't need to have such a clunky interface
-=======
     // Called by the SCC to transfer the undelegated rewards back to the SIC after the unbonding period.
     // The SIC needs to send back the undelegated rewards back to the SCC with best effort.
     // eg: If SCC has previously undelegated 800uluna and SIC receives only 780uluna, then SIC will
     // send back 780uluna. It will send back min(amount, received_undelegated_funds)
->>>>>>> 0cf8d90b
     TransferUndelegatedRewards {
         amount: Uint128,
     },
@@ -59,11 +52,6 @@
 #[serde(rename_all = "snake_case")]
 pub enum QueryMsg {
     GetTotalTokens {},
-<<<<<<< HEAD
-    GetCurrentUndelegationBatchId {},
-    GetUndelegationBatchInfo { undelegation_batch_id: u64 },
-=======
->>>>>>> 0cf8d90b
     GetFulfillableUndelegatedFunds { amount: Uint128 },
     GetState {},
 }
@@ -79,19 +67,6 @@
 }
 
 #[derive(Serialize, Deserialize, Clone, Debug, PartialEq, JsonSchema)]
-<<<<<<< HEAD
-pub struct GetCurrentUndelegationBatchIdResponse {
-    pub current_undelegation_batch_id: u64,
-}
-
-#[derive(Serialize, Deserialize, Clone, Debug, PartialEq, JsonSchema)]
-pub struct GetUndelegationBatchInfoResponse {
-    pub undelegation_batch_info: Option<BatchUndelegationRecord>,
-}
-
-#[derive(Serialize, Deserialize, Clone, Debug, PartialEq, JsonSchema)]
-=======
->>>>>>> 0cf8d90b
 pub struct GetFulfillableUndelegatedFundsResponse {
     pub undelegated_funds: Option<Uint128>,
 }