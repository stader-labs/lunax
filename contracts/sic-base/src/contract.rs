#[cfg(not(feature = "library"))]
use cosmwasm_std::entry_point;
use cosmwasm_std::{
    to_binary, Addr, BankMsg, Binary, Coin, Deps, DepsMut, Env, MessageInfo, Response, StdResult,
    Uint128, WasmMsg,
};

use crate::error::ContractError;
<<<<<<< HEAD
use crate::helpers::{merge_coin_vector, CoinVecOp, Operation};
use crate::msg::{ExecuteMsg, GetCurrentUndelegationBatchIdResponse, GetStateResponse, GetTotalTokensResponse, GetUndelegationBatchInfoResponse, InstantiateMsg, QueryMsg, GetFulfillableUndelegatedFundsResponse};
use crate::state::{BatchUndelegationRecord, State, STATE, UNDELEGATION_INFO_LEDGER};
use cw_storage_plus::U64Key;
=======
use crate::msg::{
    ExecuteMsg, GetFulfillableUndelegatedFundsResponse, GetStateResponse, GetTotalTokensResponse,
    InstantiateMsg, QueryMsg,
};
use crate::state::{State, STATE};
use std::cmp::min;
>>>>>>> 0cf8d90b

#[cfg_attr(not(feature = "library"), entry_point)]
pub fn instantiate(
    deps: DepsMut,
    _env: Env,
    info: MessageInfo,
    msg: InstantiateMsg,
) -> Result<Response, ContractError> {
    let state = State {
        manager: info.sender,
        scc_address: msg.scc_address,
        strategy_denom: msg.strategy_denom,
        contract_genesis_block_height: _env.block.height,
        contract_genesis_timestamp: _env.block.time,
        total_rewards_accumulated: Uint128::zero(),
    };

    STATE.save(deps.storage, &state)?;

    Ok(Response::default())
}

#[cfg_attr(not(feature = "library"), entry_point)]
pub fn execute(
    deps: DepsMut,
    _env: Env,
    info: MessageInfo,
    msg: ExecuteMsg,
) -> Result<Response, ContractError> {
    match msg {
        ExecuteMsg::TransferRewards {} => try_transfer_rewards(deps, _env, info),
        ExecuteMsg::UndelegateRewards { amount } => {
            try_undelegate_rewards(deps, _env, info, amount)
        }
        ExecuteMsg::TransferUndelegatedRewards { amount } => {
            try_transfer_undelegated_rewards(deps, _env, info, amount)
        }
        ExecuteMsg::ClaimAirdrops {
            airdrop_token_contract,
            cw20_token_contract,
            airdrop_token,
            amount,
            claim_msg,
        } => try_claim_airdrops(
            deps,
            _env,
            info,
            airdrop_token_contract,
            cw20_token_contract,
            airdrop_token,
            amount,
            claim_msg,
        ),
    }
}

// TODO: bchain99 - implement a very basic SIC contract which just holds some funds
// Note: Avoid erroring out in SIC too much. This can break the entire tx in SCC side.
// Only error for authorization related stuff for now
pub fn try_claim_airdrops(
    deps: DepsMut,
    _env: Env,
    info: MessageInfo,
    airdrop_token_contract: Addr,
    cw20_token_contract: Addr,
    _airdrop_token: String,
    amount: Uint128,
    claim_msg: Binary,
) -> Result<Response, ContractError> {
    let state = STATE.load(deps.storage).unwrap();
    if info.sender != state.scc_address {
        return Err(ContractError::Unauthorized {});
    }

    // this wasm-msg will transfer the airdrops from the merkle airdrop cw20 token contract to the
    // SIC contract
    let mut messages: Vec<WasmMsg> = vec![WasmMsg::Execute {
        contract_addr: airdrop_token_contract.to_string(),
        msg: claim_msg,
        funds: vec![],
    }];

    // this wasm message will transfer the ownership from SIC to SCC.
    // in the current SCC/SIC design, we are allowing
    messages.push(WasmMsg::Execute {
        contract_addr: cw20_token_contract.to_string(),
        msg: to_binary(&cw20::Cw20ExecuteMsg::Transfer {
            recipient: state.scc_address.to_string(),
            amount,
        })
        .unwrap(),
        funds: vec![],
    });

    Ok(Response::new().add_messages(messages))
}

pub fn try_transfer_rewards(
    deps: DepsMut,
    _env: Env,
    info: MessageInfo,
) -> Result<Response, ContractError> {
    let state = STATE.load(deps.storage)?;

    // transfer rewards should only be called by the SCC
    if info.sender != state.scc_address {
        return Err(ContractError::Unauthorized {});
    }

    if info.funds.is_empty() {
        return Ok(Response::new().add_attribute("empty_funds", "1"));
    }

    if info.funds.len() > 1 {
        return Ok(Response::new().add_attribute("multiple_coins_sent", "1"));
    }

    let coin_sent = info.funds.get(0).unwrap();

    if coin_sent.denom.ne(&state.strategy_denom) {
        return Ok(Response::new().add_attribute("wrong_denom_sent", "1"));
    }

    STATE.update(deps.storage, |mut state| -> Result<_, ContractError> {
        state.total_rewards_accumulated = state
            .total_rewards_accumulated
            .checked_add(coin_sent.amount)
            .unwrap();
        Ok(state)
    })?;

    Ok(Response::default())
}

// SCC needs to call this when it processes the undelegations.
pub fn try_undelegate_rewards(
    deps: DepsMut,
    _env: Env,
    info: MessageInfo,
    _amount: Uint128,
) -> Result<Response, ContractError> {
    let state = STATE.load(deps.storage)?;

    // undelegate_rewards should only be called by the SCC
    if info.sender != state.scc_address {
        return Err(ContractError::Unauthorized {});
    }

    /*
       Undelegation amount sent to undelegate_rewards to SIC is a batched amount from the SCC. SCC batches
       up all the user reward undelegations and sends it to the SIC.

       The main intent of this message is to handle cases where transferring the rewards from source(the strategy)
       to destination takes time and has complexities on the way(yes, I am speaking about unbonding slashing).

       If there are no issues for transferring the rewards from the source to the destination then the strategist
       can choose to leave this as a no-op and directly call transfer.
    */

    Ok(Response::default())
}

pub fn try_transfer_undelegated_rewards(
    deps: DepsMut,
    _env: Env,
    info: MessageInfo,
    amount: Uint128,
) -> Result<Response, ContractError> {
    let state = STATE.load(deps.storage).unwrap();
    if info.sender != state.scc_address {
        return Err(ContractError::Unauthorized {});
    }

    if amount.is_zero() {
        return Ok(Response::new().add_attribute("transferring_zero_rewards", "1"));
    }

    // undelegation_batch_id is ignored here as we are not batching anything up
    Ok(Response::new().add_message(BankMsg::Send {
        to_address: state.scc_address.to_string(),
        amount: vec![Coin::new(amount.u128(), state.strategy_denom)],
    }))
}

#[cfg_attr(not(feature = "library"), entry_point)]
pub fn query(deps: Deps, _env: Env, msg: QueryMsg) -> StdResult<Binary> {
    match msg {
        QueryMsg::GetTotalTokens {} => to_binary(&query_total_tokens(deps, _env)?),
        QueryMsg::GetFulfillableUndelegatedFunds { amount } => {
            to_binary(&query_fulfillable_undelegated_funds(deps, amount)?)
        }
        QueryMsg::GetState {} => to_binary(&query_state(deps)?),
<<<<<<< HEAD
        QueryMsg::GetUndelegationBatchInfo {
            undelegation_batch_id,
        } => to_binary(&query_undelegation_batch_info(deps, undelegation_batch_id)?),
        QueryMsg::GetFulfillableUndelegatedFunds { amount } => {
            to_binary(&query_fulfillable_undelegated_funds(deps, amount)?)
        }
=======
>>>>>>> 0cf8d90b
    }
}

fn query_state(deps: Deps) -> StdResult<GetStateResponse> {
    let state = STATE.may_load(deps.storage).unwrap();

    Ok(GetStateResponse { state })
}

fn query_fulfillable_undelegated_funds(
<<<<<<< HEAD
    deps: Deps,
    amount: Uint128,
) -> StdResult<GetFulfillableUndelegatedFundsResponse> {
    Ok(GetFulfillableUndelegatedFundsResponse {
        undelegated_funds: Some(Uint128::zero()),
    })
}

fn query_total_tokens(deps: Deps, _env: Env) -> StdResult<GetTotalTokensResponse> {
    let state = STATE.load(deps.storage).unwrap();
    Ok(GetTotalTokensResponse {
        total_tokens: Some(state.total_rewards_accumulated),
    })
}

fn query_current_undelegation_batch_id(
=======
>>>>>>> 0cf8d90b
    deps: Deps,
    amount: Uint128,
) -> StdResult<GetFulfillableUndelegatedFundsResponse> {
    let state = STATE.load(deps.storage)?;

    Ok(GetFulfillableUndelegatedFundsResponse {
        undelegated_funds: Some(min(state.total_rewards_accumulated, amount)),
    })
}

fn query_total_tokens(deps: Deps, _env: Env) -> StdResult<GetTotalTokensResponse> {
    let state = STATE.load(deps.storage).unwrap();
    Ok(GetTotalTokensResponse {
        total_tokens: Some(state.total_rewards_accumulated),
    })
}<|MERGE_RESOLUTION|>--- conflicted
+++ resolved
@@ -6,19 +6,12 @@
 };
 
 use crate::error::ContractError;
-<<<<<<< HEAD
-use crate::helpers::{merge_coin_vector, CoinVecOp, Operation};
-use crate::msg::{ExecuteMsg, GetCurrentUndelegationBatchIdResponse, GetStateResponse, GetTotalTokensResponse, GetUndelegationBatchInfoResponse, InstantiateMsg, QueryMsg, GetFulfillableUndelegatedFundsResponse};
-use crate::state::{BatchUndelegationRecord, State, STATE, UNDELEGATION_INFO_LEDGER};
-use cw_storage_plus::U64Key;
-=======
 use crate::msg::{
     ExecuteMsg, GetFulfillableUndelegatedFundsResponse, GetStateResponse, GetTotalTokensResponse,
     InstantiateMsg, QueryMsg,
 };
 use crate::state::{State, STATE};
 use std::cmp::min;
->>>>>>> 0cf8d90b
 
 #[cfg_attr(not(feature = "library"), entry_point)]
 pub fn instantiate(
@@ -211,15 +204,6 @@
             to_binary(&query_fulfillable_undelegated_funds(deps, amount)?)
         }
         QueryMsg::GetState {} => to_binary(&query_state(deps)?),
-<<<<<<< HEAD
-        QueryMsg::GetUndelegationBatchInfo {
-            undelegation_batch_id,
-        } => to_binary(&query_undelegation_batch_info(deps, undelegation_batch_id)?),
-        QueryMsg::GetFulfillableUndelegatedFunds { amount } => {
-            to_binary(&query_fulfillable_undelegated_funds(deps, amount)?)
-        }
-=======
->>>>>>> 0cf8d90b
     }
 }
 
@@ -230,25 +214,6 @@
 }
 
 fn query_fulfillable_undelegated_funds(
-<<<<<<< HEAD
-    deps: Deps,
-    amount: Uint128,
-) -> StdResult<GetFulfillableUndelegatedFundsResponse> {
-    Ok(GetFulfillableUndelegatedFundsResponse {
-        undelegated_funds: Some(Uint128::zero()),
-    })
-}
-
-fn query_total_tokens(deps: Deps, _env: Env) -> StdResult<GetTotalTokensResponse> {
-    let state = STATE.load(deps.storage).unwrap();
-    Ok(GetTotalTokensResponse {
-        total_tokens: Some(state.total_rewards_accumulated),
-    })
-}
-
-fn query_current_undelegation_batch_id(
-=======
->>>>>>> 0cf8d90b
     deps: Deps,
     amount: Uint128,
 ) -> StdResult<GetFulfillableUndelegatedFundsResponse> {
