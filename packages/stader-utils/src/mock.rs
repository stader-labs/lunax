use serde::de::DeserializeOwned;
#[cfg(feature = "stargate")]
use serde::Serialize;
use std::collections::HashMap;

use cosmwasm_std::{
    from_binary, from_slice, to_binary, Addr, AllBalanceResponse, AllDelegationsResponse,
    AllValidatorsResponse, Api, Attribute, BalanceResponse, BankQuery, Binary, BlockInfo,
    BondedDenomResponse, CanonicalAddr, Coin, ContractInfo, ContractResult, CustomQuery,
    Delegation, Empty, Env, FullDelegation, MemoryStorage, MessageInfo, OwnedDeps, Querier,
    QuerierResult, QueryRequest, RecoverPubkeyError, StakingQuery, StdError, StdResult,
    SystemError, SystemResult, Timestamp, Uint128, Validator, ValidatorResponse, VerificationError,
    WasmQuery,
};
use sic_base::msg::{GetFulfillableUndelegatedFundsResponse, GetTotalTokensResponse, QueryMsg};

pub const MOCK_CONTRACT_ADDR: &str = "cosmos2contract";

/// All external requirements that can be injected for unit tests.
/// It sets the given balance for the contract itself, nothing else
pub fn mock_dependencies(
    contract_balance: &[Coin],
) -> OwnedDeps<MockStorage, MockApi, MockQuerier> {
    OwnedDeps {
        storage: MockStorage::default(),
        api: MockApi::default(),
        querier: MockQuerier::new(&[(MOCK_CONTRACT_ADDR, contract_balance)]),
    }
}

/// Initializes the querier along with the mock_dependencies.
/// Sets all balances provided (yoy must explicitly set contract balance if desired)
pub fn mock_dependencies_with_balances(
    balances: &[(&str, &[Coin])],
) -> OwnedDeps<MockStorage, MockApi, MockQuerier> {
    OwnedDeps {
        storage: MockStorage::default(),
        api: MockApi::default(),
        querier: MockQuerier::new(balances),
    }
}

// Use MemoryStorage implementation (which is valid in non-testcode)
// We can later make simplifications here if needed
pub type MockStorage = MemoryStorage;

/// Length of canonical addresses created with this API. Contracts should not make any assumtions
/// what this value is.
/// The value here must be restorable with `SHUFFLES_ENCODE` + `SHUFFLES_DECODE` in-shuffles.
const CANONICAL_LENGTH: usize = 54;

const SHUFFLES_ENCODE: usize = 18;
const SHUFFLES_DECODE: usize = 2;

// MockPrecompiles zero pads all human addresses to make them fit the canonical_length
// it trims off zeros for the reverse operation.
// not really smart, but allows us to see a difference (and consistent length for canonical adddresses)
#[derive(Copy, Clone)]
pub struct MockApi {
    /// Length of canonical addresses created with this API. Contracts should not make any assumtions
    /// what this value is.
    canonical_length: usize,
}

impl Default for MockApi {
    fn default() -> Self {
        MockApi {
            canonical_length: CANONICAL_LENGTH,
        }
    }
}

impl Api for MockApi {
    fn addr_validate(&self, human: &str) -> StdResult<Addr> {
        self.addr_canonicalize(human).map(|_canonical| ())?;
        Ok(Addr::unchecked(human))
    }

    fn addr_canonicalize(&self, human: &str) -> StdResult<CanonicalAddr> {
        // Dummy input validation. This is more sophisticated for formats like bech32, where format and checksum are validated.
        if human.len() < 3 {
            return Err(StdError::generic_err(
                "Invalid input: human address too short",
            ));
        }
        if human.len() > self.canonical_length {
            return Err(StdError::generic_err(
                "Invalid input: human address too long",
            ));
        }

        let mut out = Vec::from(human);

        // pad to canonical length with NULL bytes
        out.resize(self.canonical_length, 0x00);
        // content-dependent rotate followed by shuffle to destroy
        // the most obvious structure (https://github.com/CosmWasm/cosmwasm/issues/552)
        let rotate_by = digit_sum(&out) % self.canonical_length;
        out.rotate_left(rotate_by);
        for _ in 0..SHUFFLES_ENCODE {
            out = riffle_shuffle(&out);
        }
        Ok(out.into())
    }

    fn addr_humanize(&self, canonical: &CanonicalAddr) -> StdResult<Addr> {
        if canonical.len() != self.canonical_length {
            return Err(StdError::generic_err(
                "Invalid input: canonical address length not correct",
            ));
        }

        let mut tmp: Vec<u8> = canonical.clone().into();
        // Shuffle two more times which restored the original value (24 elements are back to original after 20 rounds)
        for _ in 0..SHUFFLES_DECODE {
            tmp = riffle_shuffle(&tmp);
        }
        // Rotate back
        let rotate_by = digit_sum(&tmp) % self.canonical_length;
        tmp.rotate_right(rotate_by);
        // Remove NULL bytes (i.e. the padding)
        let trimmed = tmp.into_iter().filter(|&x| x != 0x00).collect();
        // decode UTF-8 bytes into string
        let human = String::from_utf8(trimmed)?;
        Ok(Addr::unchecked(human))
    }

    fn secp256k1_verify(
        &self,
        message_hash: &[u8],
        signature: &[u8],
        public_key: &[u8],
    ) -> Result<bool, VerificationError> {
        unimplemented!()
    }

    fn secp256k1_recover_pubkey(
        &self,
        message_hash: &[u8],
        signature: &[u8],
        recovery_param: u8,
    ) -> Result<Vec<u8>, RecoverPubkeyError> {
        unimplemented!()
    }

    fn ed25519_verify(
        &self,
        message: &[u8],
        signature: &[u8],
        public_key: &[u8],
    ) -> Result<bool, VerificationError> {
        unimplemented!()
    }

    fn ed25519_batch_verify(
        &self,
        messages: &[&[u8]],
        signatures: &[&[u8]],
        public_keys: &[&[u8]],
    ) -> Result<bool, VerificationError> {
        unimplemented!()
    }

    fn debug(&self, message: &str) {
        println!("{}", message);
    }
}

/// Returns a default enviroment with height, time, chain_id, and contract address
/// You can submit as is to most contracts, or modify height/time if you want to
/// test for expiration.
///
/// This is intended for use in test code only.
pub fn mock_env() -> Env {
    Env {
        block: BlockInfo {
            height: 12_345,
            time: Timestamp::from_nanos(1_571_797_419_879_305_533),
            chain_id: "cosmos-testnet-14002".to_string(),
        },
        contract: ContractInfo {
            address: Addr::unchecked(MOCK_CONTRACT_ADDR),
        },
    }
}

/// Just set sender and funds for the message.
/// This is intended for use in test code only.
pub fn mock_info(sender: &str, funds: &[Coin]) -> MessageInfo {
    MessageInfo {
        sender: Addr::unchecked(sender),
        funds: funds.to_vec(),
    }
}

<<<<<<< HEAD
/// Creates an IbcChannel for testing. You set a few key parameters for handshaking,
/// If you want to set more, use this as a default and mutate other fields
#[cfg(feature = "stargate")]
pub fn mock_ibc_channel(my_channel_id: &str, order: IbcOrder, version: &str) -> IbcChannel {
    IbcChannel {
        endpoint: IbcEndpoint {
            port_id: "my_port".to_string(),
            channel_id: my_channel_id.to_string(),
        },
        counterparty_endpoint: IbcEndpoint {
            port_id: "their_port".to_string(),
            channel_id: "channel-7".to_string(),
        },
        order,
        version: version.to_string(),
        connection_id: "connection-2".to_string(),
    }
}

/// Creates a IbcChannelOpenMsg::OpenInit for testing ibc_channel_open.
#[cfg(feature = "stargate")]
pub fn mock_ibc_channel_open_init(
    my_channel_id: &str,
    order: IbcOrder,
    version: &str,
) -> IbcChannelOpenMsg {
    IbcChannelOpenMsg::new_init(mock_ibc_channel(my_channel_id, order, version))
}

/// Creates a IbcChannelOpenMsg::OpenTry for testing ibc_channel_open.
#[cfg(feature = "stargate")]
pub fn mock_ibc_channel_open_try(
    my_channel_id: &str,
    order: IbcOrder,
    version: &str,
) -> IbcChannelOpenMsg {
    IbcChannelOpenMsg::new_try(mock_ibc_channel(my_channel_id, order, version), version)
}

/// Creates a IbcChannelConnectMsg::ConnectAck for testing ibc_channel_connect.
#[cfg(feature = "stargate")]
pub fn mock_ibc_channel_connect_ack(
    my_channel_id: &str,
    order: IbcOrder,
    version: &str,
) -> IbcChannelConnectMsg {
    IbcChannelConnectMsg::new_ack(mock_ibc_channel(my_channel_id, order, version), version)
}

/// Creates a IbcChannelConnectMsg::ConnectConfirm for testing ibc_channel_connect.
#[cfg(feature = "stargate")]
pub fn mock_ibc_channel_connect_confirm(
    my_channel_id: &str,
    order: IbcOrder,
    version: &str,
) -> IbcChannelConnectMsg {
    IbcChannelConnectMsg::new_confirm(mock_ibc_channel(my_channel_id, order, version))
}

/// Creates a IbcChannelCloseMsg::CloseInit for testing ibc_channel_close.
#[cfg(feature = "stargate")]
pub fn mock_ibc_channel_close_init(
    my_channel_id: &str,
    order: IbcOrder,
    version: &str,
) -> IbcChannelCloseMsg {
    IbcChannelCloseMsg::new_init(mock_ibc_channel(my_channel_id, order, version))
}

/// Creates a IbcChannelCloseMsg::CloseConfirm for testing ibc_channel_close.
#[cfg(feature = "stargate")]
pub fn mock_ibc_channel_close_confirm(
    my_channel_id: &str,
    order: IbcOrder,
    version: &str,
) -> IbcChannelCloseMsg {
    IbcChannelCloseMsg::new_confirm(mock_ibc_channel(my_channel_id, order, version))
}

/// Creates a IbcPacketReceiveMsg for testing ibc_packet_receive. You set a few key parameters that are
/// often parsed. If you want to set more, use this as a default and mutate other fields
#[cfg(feature = "stargate")]
pub fn mock_ibc_packet_recv(
    my_channel_id: &str,
    data: &impl Serialize,
) -> StdResult<IbcPacketReceiveMsg> {
    Ok(IbcPacketReceiveMsg::new(IbcPacket {
        data: to_binary(data)?,
        src: IbcEndpoint {
            port_id: "their-port".to_string(),
            channel_id: "channel-1234".to_string(),
        },
        dest: IbcEndpoint {
            port_id: "our-port".to_string(),
            channel_id: my_channel_id.into(),
        },
        sequence: 27,
        timeout: IbcTimeoutBlock {
            revision: 1,
            height: 12345678,
        }
        .into(),
    }))
}

/// Creates a IbcPacket for testing ibc_packet_{ack,timeout}. You set a few key parameters that are
/// often parsed. If you want to set more, use this as a default and mutate other fields.
/// The difference from mock_ibc_packet_recv is if `my_channel_id` is src or dest.
#[cfg(feature = "stargate")]
fn mock_ibc_packet(my_channel_id: &str, data: &impl Serialize) -> StdResult<IbcPacket> {
    Ok(IbcPacket {
        data: to_binary(data)?,
        src: IbcEndpoint {
            port_id: "their-port".to_string(),
            channel_id: my_channel_id.into(),
        },
        dest: IbcEndpoint {
            port_id: "our-port".to_string(),
            channel_id: "channel-1234".to_string(),
        },
        sequence: 29,
        timeout: IbcTimeoutBlock {
            revision: 1,
            height: 432332552,
        }
        .into(),
    })
}

/// Creates a IbcPacketAckMsg for testing ibc_packet_ack. You set a few key parameters that are
/// often parsed. If you want to set more, use this as a default and mutate other fields.
/// The difference from mock_ibc_packet_recv is if `my_channel_id` is src or dest.
#[cfg(feature = "stargate")]
pub fn mock_ibc_packet_ack(
    my_channel_id: &str,
    data: &impl Serialize,
    ack: IbcAcknowledgement,
) -> StdResult<IbcPacketAckMsg> {
    let packet = mock_ibc_packet(my_channel_id, data)?;

    Ok(IbcPacketAckMsg::new(ack, packet))
}

/// Creates a IbcPacketTimeoutMsg for testing ibc_packet_timeout. You set a few key parameters that are
/// often parsed. If you want to set more, use this as a default and mutate other fields.
/// The difference from mock_ibc_packet_recv is if `my_channel_id` is src or dest./
#[cfg(feature = "stargate")]
pub fn mock_ibc_packet_timeout(
    my_channel_id: &str,
    data: &impl Serialize,
) -> StdResult<IbcPacketTimeoutMsg> {
    mock_ibc_packet(my_channel_id, data).map(IbcPacketTimeoutMsg::new)
}

=======
>>>>>>> 0cf8d90b
/// The same type as cosmwasm-std's QuerierResult, but easier to reuse in
/// cosmwasm-vm. It might diverge from QuerierResult at some point.
pub type MockQuerierCustomHandlerResult = SystemResult<ContractResult<Binary>>;

/// MockQuerier holds an immutable table of bank balances
/// TODO: also allow querying contracts
pub struct MockQuerier<C: DeserializeOwned = Empty> {
    bank: BankQuerier,
    staking: StakingQuerier,
    // placeholder to add support later
    wasm: NoWasmQuerier,
    /// A handler to handle custom queries. This is set to a dummy handler that
    /// always errors by default. Update it via `with_custom_handler`.
    ///
    /// Use box to avoid the need of another generic type
    custom_handler: Box<dyn for<'a> Fn(&'a C) -> MockQuerierCustomHandlerResult>,
}

impl<C: DeserializeOwned> MockQuerier<C> {
    pub fn new(balances: &[(&str, &[Coin])]) -> Self {
        MockQuerier {
            bank: BankQuerier::new(balances),
            staking: StakingQuerier::default(),
            wasm: NoWasmQuerier::default(),
            // strange argument notation suggested as a workaround here: https://github.com/rust-lang/rust/issues/41078#issuecomment-294296365
            custom_handler: Box::from(|_: &_| -> MockQuerierCustomHandlerResult {
                SystemResult::Err(SystemError::UnsupportedRequest {
                    kind: "custom".to_string(),
                })
            }),
        }
    }

    // set a new balance for the given address and return the old balance
    pub fn update_balance(
        &mut self,
        addr: impl Into<String>,
        balance: Vec<Coin>,
    ) -> Option<Vec<Coin>> {
        self.bank.balances.insert(addr.into(), balance)
    }

    pub fn update_staking(
        &mut self,
        denom: &str,
        validators: &[Validator],
        delegations: &[FullDelegation],
    ) {
        self.staking = StakingQuerier::new(denom, validators, delegations);
    }

    pub fn update_wasm(
        &mut self,
        contract_to_tokens: HashMap<Addr, Uint128>,
        contract_to_fulfillable_undelegation: HashMap<Addr, Uint128>,
    ) {
        self.wasm = NoWasmQuerier::new(
            Some(contract_to_tokens),
            Some(contract_to_fulfillable_undelegation),
        );
    }

    pub fn with_custom_handler<CH: 'static>(mut self, handler: CH) -> Self
    where
        CH: Fn(&C) -> MockQuerierCustomHandlerResult,
    {
        self.custom_handler = Box::from(handler);
        self
    }
}

impl<C: CustomQuery + DeserializeOwned> Querier for MockQuerier<C> {
    fn raw_query(&self, bin_request: &[u8]) -> QuerierResult {
        let request: QueryRequest<C> = match from_slice(bin_request) {
            Ok(v) => v,
            Err(e) => {
                return SystemResult::Err(SystemError::InvalidRequest {
                    error: format!("Parsing query request: {}", "e"),
                    request: bin_request.into(),
                })
            }
        };
        self.handle_query(&request)
    }
}

impl<C: CustomQuery + DeserializeOwned> MockQuerier<C> {
    pub fn handle_query(&self, request: &QueryRequest<C>) -> QuerierResult {
        match &request {
            QueryRequest::Bank(bank_query) => self.bank.query(bank_query),
            QueryRequest::Custom(custom_query) => (*self.custom_handler)(custom_query),
            QueryRequest::Staking(staking_query) => self.staking.query(staking_query),
            QueryRequest::Wasm(msg) => self.wasm.query(msg),
            #[cfg(feature = "stargate")]
            QueryRequest::Stargate { .. } => SystemResult::Err(SystemError::UnsupportedRequest {
                kind: "Stargate".to_string(),
            }),
            #[cfg(feature = "stargate")]
            QueryRequest::Ibc(_) => SystemResult::Err(SystemError::UnsupportedRequest {
                kind: "Ibc".to_string(),
            }),
            _ => SystemResult::Ok(ContractResult::Ok(to_binary("acv").unwrap())),
        }
    }
}

#[derive(Clone, Default)]
struct NoWasmQuerier {
    // FIXME: actually provide a way to call out
    pub contract_to_tokens: HashMap<Addr, Uint128>,
    pub contract_to_fulfillable_undelegations: HashMap<Addr, Uint128>,
}

impl NoWasmQuerier {
    fn default() -> Self {
        NoWasmQuerier {
            contract_to_tokens: HashMap::new(),
            contract_to_fulfillable_undelegations: HashMap::new(),
        }
    }
    fn new(
        contract_to_tokens: Option<HashMap<Addr, Uint128>>,
        contract_to_fulfillable_undelegations: Option<HashMap<Addr, Uint128>>,
    ) -> Self {
        NoWasmQuerier {
            contract_to_tokens: contract_to_tokens.unwrap_or(HashMap::new()),
            contract_to_fulfillable_undelegations: contract_to_fulfillable_undelegations
                .unwrap_or(HashMap::new()),
        }
    }
    fn query(&self, request: &WasmQuery) -> QuerierResult {
        let default_output = Binary::default();
        let output: Binary = match request {
            WasmQuery::Smart { contract_addr, msg } => {
                let msg_unpacked: QueryMsg = from_binary(msg).unwrap();
                match msg_unpacked {
                    QueryMsg::GetTotalTokens { .. } => {
                        let contract_tokens = *self
                            .contract_to_tokens
                            .get(&Addr::unchecked(contract_addr))
                            .unwrap();
                        let res = GetTotalTokensResponse {
                            total_tokens: Some(contract_tokens),
                        };
                        to_binary(&res).unwrap()
                    }
                    QueryMsg::GetState { .. } => default_output,
                    QueryMsg::GetFulfillableUndelegatedFunds { amount } => {
                        let contract_fulfillable_undelegation = *self
                            .contract_to_fulfillable_undelegations
                            .get(&Addr::unchecked(contract_addr))
                            .unwrap();
                        let res = GetFulfillableUndelegatedFundsResponse {
                            undelegated_funds: Some(contract_fulfillable_undelegation),
                        };
                        to_binary(&res).unwrap()
                    }
                }
            }
            WasmQuery::Raw { .. } => default_output,
            _ => default_output,
<<<<<<< HEAD
        }
        .clone();
=======
        };
>>>>>>> 0cf8d90b
        QuerierResult::Ok(ContractResult::Ok(output))
        // SystemResult::Err(SystemError::NoSuchContract { addr: "testing".to_string() })
    }
}

#[derive(Clone, Default)]
pub struct BankQuerier {
    balances: HashMap<String, Vec<Coin>>,
}

impl BankQuerier {
    pub fn new(balances: &[(&str, &[Coin])]) -> Self {
        let mut map = HashMap::new();
        for (addr, coins) in balances.iter() {
            map.insert(addr.to_string(), coins.to_vec());
        }
        BankQuerier { balances: map }
    }

    pub fn query(&self, request: &BankQuery) -> QuerierResult {
        let contract_result: ContractResult<Binary> = match request {
            BankQuery::Balance { address, denom } => {
                // proper error on not found, serialize result on found
                let amount = self
                    .balances
                    .get(address)
                    .and_then(|v| v.iter().find(|c| &c.denom == denom).map(|c| c.amount))
                    .unwrap_or_default();
                let bank_res = BalanceResponse {
                    amount: Coin {
                        amount,
                        denom: denom.to_string(),
                    },
                };
                to_binary(&bank_res).into()
            }
            BankQuery::AllBalances { address } => {
                // proper error on not found, serialize result on found
                let bank_res = AllBalanceResponse {
                    amount: self.balances.get(address).cloned().unwrap_or_default(),
                };
                to_binary(&bank_res).into()
            }
            _ => ContractResult::Err("no match".to_string()),
        };
        // system result is always ok in the mock implementation
        SystemResult::Ok(contract_result)
    }
}

#[derive(Clone, Default)]
pub struct StakingQuerier {
    denom: String,
    validators: Vec<Validator>,
    delegations: Vec<FullDelegation>,
}

impl StakingQuerier {
    pub fn new(denom: &str, validators: &[Validator], delegations: &[FullDelegation]) -> Self {
        StakingQuerier {
            denom: denom.to_string(),
            validators: validators.to_vec(),
            delegations: delegations.to_vec(),
        }
    }

    pub fn query(&self, request: &StakingQuery) -> QuerierResult {
        let contract_result: ContractResult<Binary> = match request {
            StakingQuery::BondedDenom {} => {
                let res = BondedDenomResponse {
                    denom: self.denom.clone(),
                };
                to_binary(&res).into()
            }
            StakingQuery::AllValidators {} => {
                let res = AllValidatorsResponse {
                    validators: self.validators.clone(),
                };
                to_binary(&res).into()
            }
            StakingQuery::Validator { address } => {
                let validator: Option<Validator> = self
                    .validators
                    .iter()
                    .find(|validator| validator.address == *address)
                    .cloned();
                let res = ValidatorResponse { validator };
                to_binary(&res).into()
            }
            StakingQuery::AllDelegations { delegator } => {
                let delegations: Vec<_> = self
                    .delegations
                    .iter()
                    .filter(|d| d.delegator.as_str() == delegator)
                    .cloned()
                    .map(|d| d.into())
                    .collect();
                let res = AllDelegationsResponse { delegations };
                to_binary(&res).into()
            }
            StakingQuery::Delegation {
                delegator,
                validator,
            } => {
                let delegation = self
                    .delegations
                    .iter()
                    .find(|d| d.delegator.as_str() == delegator && d.validator == *validator);
                let delegation_res = delegation.unwrap().clone();
                let res = Delegation {
                    delegator: delegation_res.delegator,
                    validator: delegation_res.validator,
                    amount: delegation_res.amount,
                };
                to_binary(&res).into()
            }
            _ => ContractResult::Err("no match".to_string()),
        };
        // system result is always ok in the mock implementation
        SystemResult::Ok(contract_result)
    }
}

/// Performs a perfect shuffle (in shuffle)
///
/// https://en.wikipedia.org/wiki/Riffle_shuffle_permutation#Perfect_shuffles
/// https://en.wikipedia.org/wiki/In_shuffle
///
/// The number of shuffles required to restore the original order are listed in
/// https://oeis.org/A002326, e.g.:
///
/// ```ignore
/// 2: 2
/// 4: 4
/// 6: 3
/// 8: 6
/// 10: 10
/// 12: 12
/// 14: 4
/// 16: 8
/// 18: 18
/// 20: 6
/// 22: 11
/// 24: 20
/// 26: 18
/// 28: 28
/// 30: 5
/// 32: 10
/// 34: 12
/// 36: 36
/// 38: 12
/// 40: 20
/// 42: 14
/// 44: 12
/// 46: 23
/// 48: 21
/// 50: 8
/// 52: 52
/// 54: 20
/// 56: 18
/// 58: 58
/// 60: 60
/// 62: 6
/// 64: 12
/// 66: 66
/// 68: 22
/// 70: 35
/// 72: 9
/// 74: 20
/// ```
pub fn riffle_shuffle<T: Clone>(input: &[T]) -> Vec<T> {
    assert!(
        input.len() % 2 == 0,
        "Method only defined for even number of elements"
    );
    let mid = input.len() / 2;
    let (left, right) = input.split_at(mid);
    let mut out = Vec::<T>::with_capacity(input.len());
    for i in 0..mid {
        out.push(right[i].clone());
        out.push(left[i].clone());
    }
    out
}

pub fn digit_sum(input: &[u8]) -> usize {
    input.iter().fold(0, |sum, val| sum + (*val as usize))
}

/// Only for test code. This bypasses assertions in new, allowing us to create _*
/// Attributes to simulate responses from the blockchain
pub fn mock_wasmd_attr(key: impl Into<String>, value: impl Into<String>) -> Attribute {
    Attribute {
        key: key.into(),
        value: value.into(),
    }
}<|MERGE_RESOLUTION|>--- conflicted
+++ resolved
@@ -193,163 +193,6 @@
     }
 }
 
-<<<<<<< HEAD
-/// Creates an IbcChannel for testing. You set a few key parameters for handshaking,
-/// If you want to set more, use this as a default and mutate other fields
-#[cfg(feature = "stargate")]
-pub fn mock_ibc_channel(my_channel_id: &str, order: IbcOrder, version: &str) -> IbcChannel {
-    IbcChannel {
-        endpoint: IbcEndpoint {
-            port_id: "my_port".to_string(),
-            channel_id: my_channel_id.to_string(),
-        },
-        counterparty_endpoint: IbcEndpoint {
-            port_id: "their_port".to_string(),
-            channel_id: "channel-7".to_string(),
-        },
-        order,
-        version: version.to_string(),
-        connection_id: "connection-2".to_string(),
-    }
-}
-
-/// Creates a IbcChannelOpenMsg::OpenInit for testing ibc_channel_open.
-#[cfg(feature = "stargate")]
-pub fn mock_ibc_channel_open_init(
-    my_channel_id: &str,
-    order: IbcOrder,
-    version: &str,
-) -> IbcChannelOpenMsg {
-    IbcChannelOpenMsg::new_init(mock_ibc_channel(my_channel_id, order, version))
-}
-
-/// Creates a IbcChannelOpenMsg::OpenTry for testing ibc_channel_open.
-#[cfg(feature = "stargate")]
-pub fn mock_ibc_channel_open_try(
-    my_channel_id: &str,
-    order: IbcOrder,
-    version: &str,
-) -> IbcChannelOpenMsg {
-    IbcChannelOpenMsg::new_try(mock_ibc_channel(my_channel_id, order, version), version)
-}
-
-/// Creates a IbcChannelConnectMsg::ConnectAck for testing ibc_channel_connect.
-#[cfg(feature = "stargate")]
-pub fn mock_ibc_channel_connect_ack(
-    my_channel_id: &str,
-    order: IbcOrder,
-    version: &str,
-) -> IbcChannelConnectMsg {
-    IbcChannelConnectMsg::new_ack(mock_ibc_channel(my_channel_id, order, version), version)
-}
-
-/// Creates a IbcChannelConnectMsg::ConnectConfirm for testing ibc_channel_connect.
-#[cfg(feature = "stargate")]
-pub fn mock_ibc_channel_connect_confirm(
-    my_channel_id: &str,
-    order: IbcOrder,
-    version: &str,
-) -> IbcChannelConnectMsg {
-    IbcChannelConnectMsg::new_confirm(mock_ibc_channel(my_channel_id, order, version))
-}
-
-/// Creates a IbcChannelCloseMsg::CloseInit for testing ibc_channel_close.
-#[cfg(feature = "stargate")]
-pub fn mock_ibc_channel_close_init(
-    my_channel_id: &str,
-    order: IbcOrder,
-    version: &str,
-) -> IbcChannelCloseMsg {
-    IbcChannelCloseMsg::new_init(mock_ibc_channel(my_channel_id, order, version))
-}
-
-/// Creates a IbcChannelCloseMsg::CloseConfirm for testing ibc_channel_close.
-#[cfg(feature = "stargate")]
-pub fn mock_ibc_channel_close_confirm(
-    my_channel_id: &str,
-    order: IbcOrder,
-    version: &str,
-) -> IbcChannelCloseMsg {
-    IbcChannelCloseMsg::new_confirm(mock_ibc_channel(my_channel_id, order, version))
-}
-
-/// Creates a IbcPacketReceiveMsg for testing ibc_packet_receive. You set a few key parameters that are
-/// often parsed. If you want to set more, use this as a default and mutate other fields
-#[cfg(feature = "stargate")]
-pub fn mock_ibc_packet_recv(
-    my_channel_id: &str,
-    data: &impl Serialize,
-) -> StdResult<IbcPacketReceiveMsg> {
-    Ok(IbcPacketReceiveMsg::new(IbcPacket {
-        data: to_binary(data)?,
-        src: IbcEndpoint {
-            port_id: "their-port".to_string(),
-            channel_id: "channel-1234".to_string(),
-        },
-        dest: IbcEndpoint {
-            port_id: "our-port".to_string(),
-            channel_id: my_channel_id.into(),
-        },
-        sequence: 27,
-        timeout: IbcTimeoutBlock {
-            revision: 1,
-            height: 12345678,
-        }
-        .into(),
-    }))
-}
-
-/// Creates a IbcPacket for testing ibc_packet_{ack,timeout}. You set a few key parameters that are
-/// often parsed. If you want to set more, use this as a default and mutate other fields.
-/// The difference from mock_ibc_packet_recv is if `my_channel_id` is src or dest.
-#[cfg(feature = "stargate")]
-fn mock_ibc_packet(my_channel_id: &str, data: &impl Serialize) -> StdResult<IbcPacket> {
-    Ok(IbcPacket {
-        data: to_binary(data)?,
-        src: IbcEndpoint {
-            port_id: "their-port".to_string(),
-            channel_id: my_channel_id.into(),
-        },
-        dest: IbcEndpoint {
-            port_id: "our-port".to_string(),
-            channel_id: "channel-1234".to_string(),
-        },
-        sequence: 29,
-        timeout: IbcTimeoutBlock {
-            revision: 1,
-            height: 432332552,
-        }
-        .into(),
-    })
-}
-
-/// Creates a IbcPacketAckMsg for testing ibc_packet_ack. You set a few key parameters that are
-/// often parsed. If you want to set more, use this as a default and mutate other fields.
-/// The difference from mock_ibc_packet_recv is if `my_channel_id` is src or dest.
-#[cfg(feature = "stargate")]
-pub fn mock_ibc_packet_ack(
-    my_channel_id: &str,
-    data: &impl Serialize,
-    ack: IbcAcknowledgement,
-) -> StdResult<IbcPacketAckMsg> {
-    let packet = mock_ibc_packet(my_channel_id, data)?;
-
-    Ok(IbcPacketAckMsg::new(ack, packet))
-}
-
-/// Creates a IbcPacketTimeoutMsg for testing ibc_packet_timeout. You set a few key parameters that are
-/// often parsed. If you want to set more, use this as a default and mutate other fields.
-/// The difference from mock_ibc_packet_recv is if `my_channel_id` is src or dest./
-#[cfg(feature = "stargate")]
-pub fn mock_ibc_packet_timeout(
-    my_channel_id: &str,
-    data: &impl Serialize,
-) -> StdResult<IbcPacketTimeoutMsg> {
-    mock_ibc_packet(my_channel_id, data).map(IbcPacketTimeoutMsg::new)
-}
-
-=======
->>>>>>> 0cf8d90b
 /// The same type as cosmwasm-std's QuerierResult, but easier to reuse in
 /// cosmwasm-vm. It might diverge from QuerierResult at some point.
 pub type MockQuerierCustomHandlerResult = SystemResult<ContractResult<Binary>>;
@@ -511,12 +354,7 @@
             }
             WasmQuery::Raw { .. } => default_output,
             _ => default_output,
-<<<<<<< HEAD
-        }
-        .clone();
-=======
         };
->>>>>>> 0cf8d90b
         QuerierResult::Ok(ContractResult::Ok(output))
         // SystemResult::Err(SystemError::NoSuchContract { addr: "testing".to_string() })
     }
